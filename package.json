{
  "name": "geotiff",
  "version": "1.0.0-beta.16",
  "description": "GeoTIFF image decoding in JavaScript",
  "repository": "https://github.com/geotiffjs/geotiff.js",
  "keywords": [
    "TIFF",
    "GeoTIFF",
    "image",
    "raster"
  ],
  "main": "dist-node/geotiff.js",
  "module": "src/geotiff.js",
  "jsdelivr": "dist-browser/geotiff.js",
  "files": [
    "src",
    "dist-node",
    "dist-browser"
  ],
  "engines": {
    "node": ">=10.19",
    "browsers": "defaults"
  },
  "dependencies": {
<<<<<<< HEAD
    "content-type-parser": "^1.0.2",
    "lru-cache": "^6.0.0",
=======
    "@petamoriken/float16": "^1.0.7",
>>>>>>> b47771d5
    "pako": "^1.0.11",
    "parse-headers": "^2.0.2",
    "threads": "^1.3.1",
    "txml": "^3.1.2"
  },
  "devDependencies": {
    "@babel/core": "^7.8.7",
    "@babel/plugin-transform-runtime": "^7.8.3",
    "@babel/preset-env": "^7.10.2",
    "@babel/register": "^7.8.6",
    "chai": "^4.2.0",
    "detect-node": "^2.0.4",
    "eslint": "^6.8.0",
    "eslint-config-airbnb": "^18.0.1",
    "eslint-plugin-import": "^2.20.1",
    "eslint-plugin-jsx-a11y": "^6.2.3",
    "eslint-plugin-react": "^7.19.0",
    "express": "^4.17.1",
    "finalhandler": "^1.1.2",
    "fs-extra": "^7.0.1",
    "isomorphic-fetch": "^2.2.1",
    "jsdoc": "^3.6.4",
    "jshint-stylish": "^2.2.1",
    "mocha": "^7.1.0",
    "node-abort-controller": "^1.1.0",
    "npm-run-all": "^4.1.5",
    "parcel-bundler": "^1.12.4",
    "parcel-plugin-bundle-visualiser": "^1.2.0",
    "rimraf": "^3.0.2",
    "send-ranges": "^3.0.0",
    "serve-static": "^1.14.1"
  },
  "scripts": {
    "build": "npm run build:clean; run-p build:browser build:node;",
    "build:clean": "rimraf dist-node/ dist-browser/",
    "build:node": "parcel build src/geotiff.js --target node --out-dir dist-node/",
    "build:browser": "parcel build src/geotiff.js --target browser --out-dir dist-browser/ --global GeoTIFF --public-url .",
    "watch:browser": "parcel watch src/geotiff.js --target browser --out-dir dist-browser/ --global GeoTIFF --public-url .",
    "dev": "parcel serve test/data/** test/index.html src/ --port 8090",
    "dev:clean": "rm -rf dist/ .cache/",
    "docs": "rm -rf docs/; jsdoc -c .jsdoc.json -r src README.md -d docs",
    "lint": "eslint src",
    "lint:fix": "eslint src --fix",
    "prepare": "npm run build",
    "test": "mocha --full-trace --require @babel/register test/geotiff.spec.js"
  },
  "author": "Fabian Schindler",
  "contributors": [
    {
      "name": "Fabian Schindler",
      "email": "fabian.schindler@eox.at"
    }
  ],
  "license": "MIT"
}<|MERGE_RESOLUTION|>--- conflicted
+++ resolved
@@ -22,12 +22,9 @@
     "browsers": "defaults"
   },
   "dependencies": {
-<<<<<<< HEAD
+    "@petamoriken/float16": "^1.0.7",
     "content-type-parser": "^1.0.2",
     "lru-cache": "^6.0.0",
-=======
-    "@petamoriken/float16": "^1.0.7",
->>>>>>> b47771d5
     "pako": "^1.0.11",
     "parse-headers": "^2.0.2",
     "threads": "^1.3.1",
