--- conflicted
+++ resolved
@@ -22,15 +22,10 @@
     "browsers": "defaults"
   },
   "dependencies": {
-<<<<<<< HEAD
     "@petamoriken/float16": "^1.0.7",
-    "pako": "^1.0.3",
-    "txml": "^3.1.1"
-=======
     "pako": "^1.0.11",
     "threads": "^1.3.1",
     "txml": "^3.1.2"
->>>>>>> b9aad798
   },
   "devDependencies": {
     "@babel/core": "^7.8.7",
