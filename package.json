--- conflicted
+++ resolved
@@ -18,12 +18,9 @@
     "webworkify": "^1.4.0"
   },
   "devDependencies": {
-<<<<<<< HEAD
     "babel-eslint": "^7.1.1",
     "babel-plugin-transform-async-to-generator": "^6.16.0",
-=======
     "babel-preset-env": "^1.3.2",
->>>>>>> 44b34bce
     "babel-preset-es2015": "^6.18.0",
     "babel-preset-es2016": "^6.16.0",
     "babel-preset-es2017": "^6.16.0",
@@ -59,13 +56,13 @@
     "mocha": "^3.1.2"
   },
   "scripts": {
-<<<<<<< HEAD
     "watch": "watchify src/main.js -t babelify -o dist/geotiff.js -v",
     "dev": "budo src/main.js:dist/geotiff.js --live -o --dir test/ -- -t babelify",
     "build": "browserify src/main.js -d -x xmldom -t babelify -o dist/geotiff.js ; uglifyjs dist/geotiff.js -o dist/geotiff.min.js --source-map",
     "test": "grunt test",
     "lint": "eslint src",
-    "docs": "rm -rf docs/*; jsdoc -c .jsdoc.json -r src README.md -d docs"
+    "docs": "rm -rf docs/*; jsdoc -c .jsdoc.json -r src README.md -d docs",
+    "prepublish": "npm run build"
   },
   "babel": {
     "presets": [
@@ -73,12 +70,6 @@
       "es2016",
       "es2017"
     ]
-=======
-    "test": "grunt test",
-    "start": "grunt serve",
-    "build": "grunt && babel src/ -d dist/",
-    "prepublish": "npm run build"
->>>>>>> 44b34bce
   },
   "author": "Fabian Schindler",
   "contributors": [
