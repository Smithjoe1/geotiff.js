--- conflicted
+++ resolved
@@ -15,12 +15,8 @@
     "content-type-parser": "^1.0.2",
     "lru-cache": "^5.1.1",
     "pako": "^1.0.3",
-<<<<<<< HEAD
     "parse-headers": "^2.0.2",
-    "xmldom": "0.1.*"
-=======
     "txml": "^3.1.1"
->>>>>>> d6b54153
   },
   "devDependencies": {
     "babel-cli": "^6.26.0",
@@ -47,19 +43,13 @@
     "jsdoc-babel": "^0.2.1",
     "jshint-stylish": "^2.2.1",
     "mocha": "^3.1.2",
-<<<<<<< HEAD
     "send-ranges": "^3.0.0",
-    "webpack": "^3.10.0",
-    "webpack-dev-server": "^2.11.1",
-    "worker-loader": "^1.1.1"
-=======
     "webpack": "^4.41.6",
     "webpack-bundle-analyzer": "^3.6.0",
     "webpack-cli": "^3.3.11",
     "webpack-dev-server": "^3.10.3",
     "webpack-merge": "^4.2.2",
     "worker-loader": "^2.0.0"
->>>>>>> d6b54153
   },
   "scripts": {
     "analyze": "NODE_ENV=production webpack -p --config webpack.analyze.js",
