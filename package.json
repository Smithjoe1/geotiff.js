--- conflicted
+++ resolved
@@ -27,13 +27,8 @@
     "lru-cache": "^6.0.0",
     "pako": "^2.0.4",
     "parse-headers": "^2.0.2",
-<<<<<<< HEAD
-    "threads": "^1.3.1",
+    "threads": "^1.7.0",
     "xml-utils": "^1.0.2"
-=======
-    "threads": "^1.7.0",
-    "txml": "^5.0.0"
->>>>>>> a3158b80
   },
   "devDependencies": {
     "@babel/core": "^7.8.7",
