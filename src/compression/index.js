<<<<<<< HEAD
import RawDecoder from './raw';
import LZWDecoder from './lzw';
import JpegDecoder from './jpeg';
import DeflateDecoder from './deflate';
import PackbitsDecoder from './packbits';
import WebImageDecoder from './webimage';

export function getDecoder(fileDirectory) {
  switch (fileDirectory.Compression) {
    case undefined:
    case 1: // no compression
      return new RawDecoder();
    case 5: // LZW
      return new LZWDecoder();
    case 6: // JPEG
      throw new Error('old style JPEG compression is not supported.');
    case 7: // JPEG
      return new JpegDecoder(fileDirectory);
    case 8: // Deflate as recognized by Adobe
    case 32946: // Deflate GDAL default
      return new DeflateDecoder();
    case 32773: // packbits
      return new PackbitsDecoder();
    case 50001:
      return new WebImageDecoder();
    default:
      throw new Error(`Unknown compression method identifier: ${fileDirectory.Compression}`);
=======
const registry = new Map();

export function addDecoder(cases, importFn) {
  if (!Array.isArray(cases)) {
    cases = [cases]; // eslint-disable-line no-param-reassign
>>>>>>> a9347012
  }
  cases.forEach((c) => registry.set(c, importFn));
}

export async function getDecoder(fileDirectory) {
  const importFn = registry.get(fileDirectory.Compression);
  if (!importFn) {
    throw new Error(`Unknown compression method identifier: ${fileDirectory.Compression}`);
  }
  const Decoder = await importFn();
  return new Decoder(fileDirectory);
}

// Add default decoders to registry (end-user may override with other implementations)
addDecoder([undefined, 1], () => import('./raw.js').then((m) => m.default));
addDecoder(5, () => import('./lzw.js').then((m) => m.default));
addDecoder(6, () => {
  throw new Error('old style JPEG compression is not supported.');
});
addDecoder(7, () => import('./jpeg.js').then((m) => m.default));
addDecoder([8, 32946], () => import('./deflate.js').then((m) => m.default));
addDecoder(32773, () => import('./packbits.js').then((m) => m.default));
addDecoder(34887, () => import('./lerc.js').then((m) => m.default));<|MERGE_RESOLUTION|>--- conflicted
+++ resolved
@@ -1,38 +1,8 @@
-<<<<<<< HEAD
-import RawDecoder from './raw';
-import LZWDecoder from './lzw';
-import JpegDecoder from './jpeg';
-import DeflateDecoder from './deflate';
-import PackbitsDecoder from './packbits';
-import WebImageDecoder from './webimage';
-
-export function getDecoder(fileDirectory) {
-  switch (fileDirectory.Compression) {
-    case undefined:
-    case 1: // no compression
-      return new RawDecoder();
-    case 5: // LZW
-      return new LZWDecoder();
-    case 6: // JPEG
-      throw new Error('old style JPEG compression is not supported.');
-    case 7: // JPEG
-      return new JpegDecoder(fileDirectory);
-    case 8: // Deflate as recognized by Adobe
-    case 32946: // Deflate GDAL default
-      return new DeflateDecoder();
-    case 32773: // packbits
-      return new PackbitsDecoder();
-    case 50001:
-      return new WebImageDecoder();
-    default:
-      throw new Error(`Unknown compression method identifier: ${fileDirectory.Compression}`);
-=======
 const registry = new Map();
 
 export function addDecoder(cases, importFn) {
   if (!Array.isArray(cases)) {
     cases = [cases]; // eslint-disable-line no-param-reassign
->>>>>>> a9347012
   }
   cases.forEach((c) => registry.set(c, importFn));
 }
@@ -55,4 +25,5 @@
 addDecoder(7, () => import('./jpeg.js').then((m) => m.default));
 addDecoder([8, 32946], () => import('./deflate.js').then((m) => m.default));
 addDecoder(32773, () => import('./packbits.js').then((m) => m.default));
-addDecoder(34887, () => import('./lerc.js').then((m) => m.default));+addDecoder(34887, () => import('./lerc.js').then((m) => m.default));
+addDecoder(50001, () => import('./webimage').then((m) => m.default));