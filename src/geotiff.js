import { fieldTypes, fieldTagNames, arrayFields, geoKeyNames } from './globals';
import GeoTIFFImage from './geotiffimage';
import DataView64 from './dataview64';

/**
 * The abstraction for a whole GeoTIFF file.
 */
class GeoTIFF {
  /**
   * @constructor
   * @param {ArrayBuffer} rawData the raw data stream of the file as an ArrayBuffer.
   * @param {Object} [options] further options.
   * @param {Boolean} [options.cache=false] whether or not decoded tiles shall be cached.
   */
  constructor(rawData, options = {}) {
    this.dataView = new DataView64(rawData);
    this.cache = options.cache || false;

    const BOM = this.dataView.getUint16(0, 0);
    if (BOM === 0x4949) {
      this.littleEndian = true;
    } else if (BOM === 0x4D4D) {
      this.littleEndian = false;
    } else {
      throw new TypeError('Invalid byte order value.');
    }

    const magicNumber = this.dataView.getUint16(2, this.littleEndian);
    if (this.dataView.getUint16(2, this.littleEndian) === 42) {
      this.bigTiff = false;
    } else if (magicNumber === 43) {
      this.bigTiff = true;
      const offsetBytesize = this.dataView.getUint16(4, this.littleEndian);
      if (offsetBytesize !== 8) {
        throw new Error('Unsupported offset byte-size.');
      }
    } else {
      throw new TypeError('Invalid magic number.');
    }

    this.fileDirectories = this.parseFileDirectories(
      this.getOffset((this.bigTiff) ? 8 : 4),
    );
  }

  getOffset(offset) {
    if (this.bigTiff) {
      return this.dataView.getUint64(offset, this.littleEndian);
    }
    return this.dataView.getUint32(offset, this.littleEndian);
  }

  getFieldTypeLength(fieldType) {
    switch (fieldType) {
      case fieldTypes.BYTE: case fieldTypes.ASCII: case fieldTypes.SBYTE: case fieldTypes.UNDEFINED:
        return 1;
      case fieldTypes.SHORT: case fieldTypes.SSHORT:
        return 2;
      case fieldTypes.LONG: case fieldTypes.SLONG: case fieldTypes.FLOAT:
        return 4;
      case fieldTypes.RATIONAL: case fieldTypes.SRATIONAL: case fieldTypes.DOUBLE:
      case fieldTypes.LONG8: case fieldTypes.SLONG8: case fieldTypes.IFD8:
        return 8;
      default:
        throw new RangeError(`Invalid field type: ${fieldType}`);
    }
  }

  getValues(fieldType, count, offset) {
    let values = null;
    let readMethod = null;
    const fieldTypeLength = this.getFieldTypeLength(fieldType);

    switch (fieldType) {
      case fieldTypes.BYTE: case fieldTypes.ASCII: case fieldTypes.UNDEFINED:
        values = new Uint8Array(count); readMethod = this.dataView.getUint8;
        break;
      case fieldTypes.SBYTE:
        values = new Int8Array(count); readMethod = this.dataView.getInt8;
        break;
      case fieldTypes.SHORT:
        values = new Uint16Array(count); readMethod = this.dataView.getUint16;
        break;
      case fieldTypes.SSHORT:
        values = new Int16Array(count); readMethod = this.dataView.getInt16;
        break;
      case fieldTypes.LONG:
        values = new Uint32Array(count); readMethod = this.dataView.getUint32;
        break;
      case fieldTypes.SLONG:
        values = new Int32Array(count); readMethod = this.dataView.getInt32;
        break;
      case fieldTypes.LONG8: case fieldTypes.IFD8:
        values = new Array(count); readMethod = this.dataView.getUint64;
        break;
      case fieldTypes.SLONG8:
        values = new Array(count); readMethod = this.dataView.getInt64;
        break;
      case fieldTypes.RATIONAL:
        values = new Uint32Array(count * 2); readMethod = this.dataView.getUint32;
        break;
      case fieldTypes.SRATIONAL:
        values = new Int32Array(count * 2); readMethod = this.dataView.getInt32;
        break;
      case fieldTypes.FLOAT:
        values = new Float32Array(count); readMethod = this.dataView.getFloat32;
        break;
      case fieldTypes.DOUBLE:
        values = new Float64Array(count); readMethod = this.dataView.getFloat64;
        break;
      default:
        throw new RangeError(`Invalid field type: ${fieldType}`);
    }

    // normal fields
    if (!(fieldType === fieldTypes.RATIONAL || fieldType === fieldTypes.SRATIONAL)) {
      for (let i = 0; i < count; ++i) {
        values[i] = readMethod.call(
          this.dataView, offset + (i * fieldTypeLength), this.littleEndian,
        );
      }
    } else { // RATIONAL or SRATIONAL
      for (let i = 0; i < count; i += 2) {
        values[i] = readMethod.call(
          this.dataView, offset + (i * fieldTypeLength), this.littleEndian,
        );
        values[i + 1] = readMethod.call(
          this.dataView, offset + ((i * fieldTypeLength) + 4), this.littleEndian,
        );
      }
    }

    if (fieldType === fieldTypes.ASCII) {
      return String.fromCharCode.apply(null, values);
    }
    return values;
  }

  getFieldValues(fieldTag, fieldType, typeCount, valueOffset) {
    let fieldValues;
    const fieldTypeLength = this.getFieldTypeLength(fieldType);

    if (fieldTypeLength * typeCount <= (this.bigTiff ? 8 : 4)) {
      fieldValues = this.getValues(fieldType, typeCount, valueOffset);
    } else {
      const actualOffset = this.getOffset(valueOffset);
      fieldValues = this.getValues(fieldType, typeCount, actualOffset);
    }

    if (typeCount === 1 && arrayFields.indexOf(fieldTag) === -1 &&
        !(fieldType === fieldTypes.RATIONAL || fieldType === fieldTypes.SRATIONAL)) {
      return fieldValues[0];
    }

    return fieldValues;
  }

  parseGeoKeyDirectory(fileDirectory) {
    const rawGeoKeyDirectory = fileDirectory.GeoKeyDirectory;
    if (!rawGeoKeyDirectory) {
      return null;
    }

    const geoKeyDirectory = {};
    for (let i = 4; i < rawGeoKeyDirectory[3] * 4; i += 4) {
      const key = geoKeyNames[rawGeoKeyDirectory[i]];
      const location = (rawGeoKeyDirectory[i + 1]) ?
        (fieldTagNames[rawGeoKeyDirectory[i + 1]]) : null;
      const count = rawGeoKeyDirectory[i + 2];
      const offset = rawGeoKeyDirectory[i + 3];

      let value = null;
      if (!location) {
        value = offset;
      } else {
        value = fileDirectory[location];
        if (typeof value === 'undefined' || value === null) {
          throw new Error(`Could not get value of geoKey '${key}'.`);
        } else if (typeof value === 'string') {
          value = value.substring(offset, offset + count - 1);
        } else if (value.subarray) {
          value = value.subarray(offset, offset + count - 1);
        }
      }
      geoKeyDirectory[key] = value;
    }
    return geoKeyDirectory;
  }

  parseFileDirectories(byteOffset) {
    let nextIFDByteOffset = byteOffset;
    const offsetSize = this.bigTiff ? 8 : 2;
    const entrySize = this.bigTiff ? 20 : 12;
    const fileDirectories = [];

    while (nextIFDByteOffset !== 0x00000000) {
      const entryCount = this.bigTiff ?
          this.dataView.getUint64(nextIFDByteOffset, this.littleEndian) :
          this.dataView.getUint16(nextIFDByteOffset, this.littleEndian);

<<<<<<< HEAD
      const fileDirectory = {};

      let i;
      let c;

      for (i = nextIFDByteOffset + offsetSize, c = 0; c < entryCount; i += entrySize, ++c) {
        const fieldTag = this.dataView.getUint16(i, this.littleEndian);
        const fieldType = this.dataView.getUint16(i + 2, this.littleEndian);
        const typeCount = this.bigTiff ?
            this.dataView.getUint64(i + 4, this.littleEndian) :
=======
      var fileDirectory = {};
      var i = nextIFDByteOffset + (this.bigTiff ? 8 : 2);
      for (var entryCount = 0; entryCount < numDirEntries; i += (this.bigTiff ? 20 : 12), ++entryCount) {
        var fieldTag = this.dataView.getUint16(i, this.littleEndian);
        var fieldType = this.dataView.getUint16(i + 2, this.littleEndian);
        var typeCount = this.bigTiff ?
            this.dataView.getUint64(i + 4, this.littleEndian):
>>>>>>> 44b34bce
            this.dataView.getUint32(i + 4, this.littleEndian);

        fileDirectory[fieldTagNames[fieldTag]] = this.getFieldValues(
          fieldTag, fieldType, typeCount, i + (this.bigTiff ? 12 : 8),
        );
      }

      fileDirectories.push([
        fileDirectory, this.parseGeoKeyDirectory(fileDirectory),
      ]);

      nextIFDByteOffset = this.getOffset(nextIFDByteOffset + offsetSize + (entrySize * entryCount));
    }
    return fileDirectories;
  }

  /**
   * Get the n-th internal subfile a an image. By default, the first is returned.
   *
   * @param {Number} [index=0] the index of the image to return.
   * @returns {GeoTIFFImage} the image at the given index
   */
  getImage(index = 0) {
    const fileDirectoryAndGeoKey = this.fileDirectories[index];
    if (!fileDirectoryAndGeoKey) {
      throw new RangeError('Invalid image index');
    }
    return new GeoTIFFImage(
      fileDirectoryAndGeoKey[0], fileDirectoryAndGeoKey[1],
      this.dataView, this.littleEndian, this.cache,
    );
  }

  /**
   * Returns the count of the internal subfiles.
   *
   * @returns {Number} the number of internal subfile images
   */
  getImageCount() {
    return this.fileDirectories.length;
  }
}

export default GeoTIFF;<|MERGE_RESOLUTION|>--- conflicted
+++ resolved
@@ -198,26 +198,13 @@
           this.dataView.getUint64(nextIFDByteOffset, this.littleEndian) :
           this.dataView.getUint16(nextIFDByteOffset, this.littleEndian);
 
-<<<<<<< HEAD
       const fileDirectory = {};
-
-      let i;
-      let c;
-
-      for (i = nextIFDByteOffset + offsetSize, c = 0; c < entryCount; i += entrySize, ++c) {
+      let i = nextIFDByteOffset + (this.bigTiff ? 8 : 2);
+      for (let entryCount = 0; entryCount < numDirEntries; i += (this.bigTiff ? 20 : 12), ++entryCount) {
         const fieldTag = this.dataView.getUint16(i, this.littleEndian);
         const fieldType = this.dataView.getUint16(i + 2, this.littleEndian);
         const typeCount = this.bigTiff ?
-            this.dataView.getUint64(i + 4, this.littleEndian) :
-=======
-      var fileDirectory = {};
-      var i = nextIFDByteOffset + (this.bigTiff ? 8 : 2);
-      for (var entryCount = 0; entryCount < numDirEntries; i += (this.bigTiff ? 20 : 12), ++entryCount) {
-        var fieldTag = this.dataView.getUint16(i, this.littleEndian);
-        var fieldType = this.dataView.getUint16(i + 2, this.littleEndian);
-        var typeCount = this.bigTiff ?
             this.dataView.getUint64(i + 4, this.littleEndian):
->>>>>>> 44b34bce
             this.dataView.getUint32(i + 4, this.littleEndian);
 
         fileDirectory[fieldTagNames[fieldTag]] = this.getFieldValues(
