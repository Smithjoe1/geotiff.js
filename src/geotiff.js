--- conflicted
+++ resolved
@@ -27,7 +27,7 @@
   }
 
   const geoKeyDirectory = {};
-  for (let i = 4; i < rawGeoKeyDirectory[3] * 4; i += 4) {
+  for (let i = 4; i <= rawGeoKeyDirectory[3] * 4; i += 4) {
     const key = geoKeyNames[rawGeoKeyDirectory[i]];
     const location = (rawGeoKeyDirectory[i + 1]) ?
       (fieldTagNames[rawGeoKeyDirectory[i + 1]]) : null;
@@ -142,39 +142,12 @@
     this.fileDirectoriesParsing = null;
   }
 
-<<<<<<< HEAD
-    const geoKeyDirectory = {};
-    for (let i = 4; i <= rawGeoKeyDirectory[3] * 4; i += 4) {
-      const key = geoKeyNames[rawGeoKeyDirectory[i]];
-      const location = (rawGeoKeyDirectory[i + 1]) ?
-        (fieldTagNames[rawGeoKeyDirectory[i + 1]]) : null;
-      const count = rawGeoKeyDirectory[i + 2];
-      const offset = rawGeoKeyDirectory[i + 3];
-
-      let value = null;
-      if (!location) {
-        value = offset;
-      } else {
-        value = fileDirectory[location];
-        if (typeof value === 'undefined' || value === null) {
-          throw new Error(`Could not get value of geoKey '${key}'.`);
-        } else if (typeof value === 'string') {
-          value = value.substring(offset, offset + count - 1);
-        } else if (value.subarray) {
-          value = value.subarray(offset, offset + count - 1);
-        }
-      }
-      geoKeyDirectory[key] = value;
-    }
-    return geoKeyDirectory;
-=======
   async getSlice(offset, size) {
     return new DataSlice(
       await this.source.fetch(
         offset, size || this.bigTiff ? 4048 : 1024,
       ), offset, this.littleEndian, this.bigTiff,
     );
->>>>>>> 6d94d640
   }
 
   async parseFileDirectories() {
