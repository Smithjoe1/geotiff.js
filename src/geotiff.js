import { fieldTypes, fieldTagNames, arrayFields, geoKeyNames } from './globals';
import GeoTIFFImage from './geotiffimage';
import DataView64 from './dataview64';

/**
 * The abstraction for a whole GeoTIFF file.
 */
class GeoTIFF {
  /**
   * @constructor
   * @param {ArrayBuffer} rawData the raw data stream of the file as an ArrayBuffer.
   * @param {Object} [options] further options.
   * @param {Boolean} [options.cache=false] whether or not decoded tiles shall be cached.
   */
  constructor(rawData, options = {}) {
    this.dataView = new DataView64(rawData);
    this.cache = options.cache || false;

    const BOM = this.dataView.getUint16(0, 0);
    if (BOM === 0x4949) {
      this.littleEndian = true;
    } else if (BOM === 0x4D4D) {
      this.littleEndian = false;
    } else {
      throw new TypeError('Invalid byte order value.');
    }

    const magicNumber = this.dataView.getUint16(2, this.littleEndian);
    if (this.dataView.getUint16(2, this.littleEndian) === 42) {
      this.bigTiff = false;
    } else if (magicNumber === 43) {
      this.bigTiff = true;
      const offsetBytesize = this.dataView.getUint16(4, this.littleEndian);
      if (offsetBytesize !== 8) {
        throw new Error('Unsupported offset byte-size.');
      }
    } else {
      throw new TypeError('Invalid magic number.');
    }

    this.fileDirectories = this.parseFileDirectories(
      this.getOffset((this.bigTiff) ? 8 : 4),
    );
  }

  getOffset(offset) {
    if (this.bigTiff) {
      return this.dataView.getUint64(offset, this.littleEndian);
    }
    return this.dataView.getUint32(offset, this.littleEndian);
  }

  getFieldTypeLength(fieldType) {
    switch (fieldType) {
      case fieldTypes.BYTE: case fieldTypes.ASCII: case fieldTypes.SBYTE: case fieldTypes.UNDEFINED:
        return 1;
      case fieldTypes.SHORT: case fieldTypes.SSHORT:
        return 2;
      case fieldTypes.LONG: case fieldTypes.SLONG: case fieldTypes.FLOAT:
        return 4;
      case fieldTypes.RATIONAL: case fieldTypes.SRATIONAL: case fieldTypes.DOUBLE:
      case fieldTypes.LONG8: case fieldTypes.SLONG8: case fieldTypes.IFD8:
        return 8;
      default:
        throw new RangeError(`Invalid field type: ${fieldType}`);
    }
  }

  getValues(fieldType, count, offset) {
    let values = null;
    let readMethod = null;
    const fieldTypeLength = this.getFieldTypeLength(fieldType);

    switch (fieldType) {
      case fieldTypes.BYTE: case fieldTypes.ASCII: case fieldTypes.UNDEFINED:
        values = new Uint8Array(count); readMethod = this.dataView.getUint8;
        break;
      case fieldTypes.SBYTE:
        values = new Int8Array(count); readMethod = this.dataView.getInt8;
        break;
      case fieldTypes.SHORT:
        values = new Uint16Array(count); readMethod = this.dataView.getUint16;
        break;
      case fieldTypes.SSHORT:
        values = new Int16Array(count); readMethod = this.dataView.getInt16;
        break;
      case fieldTypes.LONG:
        values = new Uint32Array(count); readMethod = this.dataView.getUint32;
        break;
      case fieldTypes.SLONG:
        values = new Int32Array(count); readMethod = this.dataView.getInt32;
        break;
      case fieldTypes.LONG8: case fieldTypes.IFD8:
        values = new Array(count); readMethod = this.dataView.getUint64;
        break;
      case fieldTypes.SLONG8:
        values = new Array(count); readMethod = this.dataView.getInt64;
        break;
      case fieldTypes.RATIONAL:
        values = new Uint32Array(count * 2); readMethod = this.dataView.getUint32;
        break;
      case fieldTypes.SRATIONAL:
        values = new Int32Array(count * 2); readMethod = this.dataView.getInt32;
        break;
      case fieldTypes.FLOAT:
        values = new Float32Array(count); readMethod = this.dataView.getFloat32;
        break;
      case fieldTypes.DOUBLE:
        values = new Float64Array(count); readMethod = this.dataView.getFloat64;
        break;
      default:
        throw new RangeError(`Invalid field type: ${fieldType}`);
    }

    // normal fields
    if (!(fieldType === fieldTypes.RATIONAL || fieldType === fieldTypes.SRATIONAL)) {
      for (let i = 0; i < count; ++i) {
        values[i] = readMethod.call(
          this.dataView, offset + (i * fieldTypeLength), this.littleEndian,
        );
      }
    } else { // RATIONAL or SRATIONAL
      for (let i = 0; i < count; i += 2) {
        values[i] = readMethod.call(
          this.dataView, offset + (i * fieldTypeLength), this.littleEndian,
        );
        values[i + 1] = readMethod.call(
          this.dataView, offset + ((i * fieldTypeLength) + 4), this.littleEndian,
        );
      }
    }

    if (fieldType === fieldTypes.ASCII) {
      return String.fromCharCode.apply(null, values);
    }
    return values;
  }

  getFieldValues(fieldTag, fieldType, typeCount, valueOffset) {
    let fieldValues;
    const fieldTypeLength = this.getFieldTypeLength(fieldType);

    if (fieldTypeLength * typeCount <= (this.bigTiff ? 8 : 4)) {
      fieldValues = this.getValues(fieldType, typeCount, valueOffset);
    } else {
      const actualOffset = this.getOffset(valueOffset);
      fieldValues = this.getValues(fieldType, typeCount, actualOffset);
    }

    if (typeCount === 1 && arrayFields.indexOf(fieldTag) === -1 &&
        !(fieldType === fieldTypes.RATIONAL || fieldType === fieldTypes.SRATIONAL)) {
      return fieldValues[0];
    }

    return fieldValues;
  }

  parseGeoKeyDirectory(fileDirectory) {
    const rawGeoKeyDirectory = fileDirectory.GeoKeyDirectory;
    if (!rawGeoKeyDirectory) {
      return null;
    }

<<<<<<< HEAD
    const geoKeyDirectory = {};
    for (let i = 4; i < rawGeoKeyDirectory[3] * 4; i += 4) {
      const key = geoKeyNames[rawGeoKeyDirectory[i]];
      const location = (rawGeoKeyDirectory[i + 1]) ?
        (fieldTagNames[rawGeoKeyDirectory[i + 1]]) : null;
      const count = rawGeoKeyDirectory[i + 2];
      const offset = rawGeoKeyDirectory[i + 3];
=======
    var geoKeyDirectory = {};
    for (var i = 4; i <= rawGeoKeyDirectory[3] * 4; i += 4) {
      var key = geoKeyNames[rawGeoKeyDirectory[i]],
        location = (rawGeoKeyDirectory[i+1]) ? (fieldTagNames[rawGeoKeyDirectory[i+1]]) : null,
        count = rawGeoKeyDirectory[i+2],
        offset = rawGeoKeyDirectory[i+3];
>>>>>>> 8639a560

      let value = null;
      if (!location) {
        value = offset;
      } else {
        value = fileDirectory[location];
        if (typeof value === 'undefined' || value === null) {
          throw new Error(`Could not get value of geoKey '${key}'.`);
        } else if (typeof value === 'string') {
          value = value.substring(offset, offset + count - 1);
        } else if (value.subarray) {
          value = value.subarray(offset, offset + count - 1);
        }
      }
      geoKeyDirectory[key] = value;
    }
    return geoKeyDirectory;
  }

  parseFileDirectories(byteOffset) {
    let nextIFDByteOffset = byteOffset;
    const offsetSize = this.bigTiff ? 8 : 2;
    const entrySize = this.bigTiff ? 20 : 12;
    const fileDirectories = [];

    while (nextIFDByteOffset !== 0x00000000) {
      const numDirEntries = this.bigTiff ?
        this.dataView.getUint64(nextIFDByteOffset, this.littleEndian) :
        this.dataView.getUint16(nextIFDByteOffset, this.littleEndian);

      const fileDirectory = {};
      let i = nextIFDByteOffset + (this.bigTiff ? 8 : 2);
      for (let entryCount = 0; entryCount < numDirEntries; i += entrySize, ++entryCount) {
        const fieldTag = this.dataView.getUint16(i, this.littleEndian);
        const fieldType = this.dataView.getUint16(i + 2, this.littleEndian);
        const typeCount = this.bigTiff ?
          this.dataView.getUint64(i + 4, this.littleEndian) :
          this.dataView.getUint32(i + 4, this.littleEndian);

        fileDirectory[fieldTagNames[fieldTag]] = this.getFieldValues(
          fieldTag, fieldType, typeCount, i + (this.bigTiff ? 12 : 8),
        );
      }

      fileDirectories.push([
        fileDirectory, this.parseGeoKeyDirectory(fileDirectory),
      ]);

      nextIFDByteOffset = this.getOffset(
        nextIFDByteOffset + offsetSize + (entrySize * numDirEntries),
      );
    }
    return fileDirectories;
  }

  /**
   * Get the n-th internal subfile a an image. By default, the first is returned.
   *
   * @param {Number} [index=0] the index of the image to return.
   * @returns {GeoTIFFImage} the image at the given index
   */
  getImage(index = 0) {
    const fileDirectoryAndGeoKey = this.fileDirectories[index];
    if (!fileDirectoryAndGeoKey) {
      throw new RangeError('Invalid image index');
    }
    return new GeoTIFFImage(
      fileDirectoryAndGeoKey[0], fileDirectoryAndGeoKey[1],
      this.dataView, this.littleEndian, this.cache,
    );
  }

  /**
   * Returns the count of the internal subfiles.
   *
   * @returns {Number} the number of internal subfile images
   */
  getImageCount() {
    return this.fileDirectories.length;
  }
}

export default GeoTIFF;<|MERGE_RESOLUTION|>--- conflicted
+++ resolved
@@ -161,22 +161,13 @@
       return null;
     }
 
-<<<<<<< HEAD
     const geoKeyDirectory = {};
-    for (let i = 4; i < rawGeoKeyDirectory[3] * 4; i += 4) {
+    for (let i = 4; i <= rawGeoKeyDirectory[3] * 4; i += 4) {
       const key = geoKeyNames[rawGeoKeyDirectory[i]];
       const location = (rawGeoKeyDirectory[i + 1]) ?
         (fieldTagNames[rawGeoKeyDirectory[i + 1]]) : null;
       const count = rawGeoKeyDirectory[i + 2];
       const offset = rawGeoKeyDirectory[i + 3];
-=======
-    var geoKeyDirectory = {};
-    for (var i = 4; i <= rawGeoKeyDirectory[3] * 4; i += 4) {
-      var key = geoKeyNames[rawGeoKeyDirectory[i]],
-        location = (rawGeoKeyDirectory[i+1]) ? (fieldTagNames[rawGeoKeyDirectory[i+1]]) : null,
-        count = rawGeoKeyDirectory[i+2],
-        offset = rawGeoKeyDirectory[i+3];
->>>>>>> 8639a560
 
       let value = null;
       if (!location) {
