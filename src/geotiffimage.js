/* eslint max-len: ["error", { "code": 120 }] */

import { getFloat16 } from '@petamoriken/float16';
import txml from 'txml';

import { photometricInterpretations, ExtraSamplesValues } from './globals';
import { fromWhiteIsZero, fromBlackIsZero, fromPalette, fromCMYK, fromYCbCr, fromCIELab } from './rgb';
import { getDecoder } from './compression';
import { resample, resampleInterleaved } from './resample';

function sum(array, start, end) {
  let s = 0;
  for (let i = start; i < end; ++i) {
    s += array[i];
  }
  return s;
}

function arrayForType(format, bitsPerSample, size) {
  switch (format) {
    case 1: // unsigned integer data
      if (bitsPerSample <= 8) {
        return new Uint8Array(size);
      } else if (bitsPerSample <= 16) {
        return new Uint16Array(size);
      } else if (bitsPerSample <= 32) {
        return new Uint32Array(size);
      }
      break;
    case 2: // twos complement signed integer data
      if (bitsPerSample === 8) {
        return new Int8Array(size);
      } else if (bitsPerSample === 16) {
        return new Int16Array(size);
      } else if (bitsPerSample === 32) {
        return new Int32Array(size);
      }
      break;
    case 3: // floating point data
      switch (bitsPerSample) {
        case 16:
        case 32:
          return new Float32Array(size);
        case 64:
          return new Float64Array(size);
        default:
          break;
      }
      break;
    default:
      break;
  }
  throw Error('Unsupported data format/bitsPerSample');
}

function needsNormalization(format, bitsPerSample) {
  if ((format === 1 || format === 2) && bitsPerSample <= 32 && bitsPerSample % 8 === 0) {
    return false;
  } else if (format === 3 && (bitsPerSample === 16 || bitsPerSample === 32 || bitsPerSample === 64)) {
    return false;
  }
  return true;
}

function normalizeArray(inBuffer, size, format, bitsPerSample) {
  const outArray = arrayForType(format, bitsPerSample, size);
  const view = new DataView(inBuffer);
  const mask = parseInt('1'.repeat(bitsPerSample), 2);

  if (format === 1) { // unsigned integer
    for (let i = 0, bitOffset = 0; i < size; ++i, bitOffset += bitsPerSample) {
      const byteOffset = Math.floor(bitOffset / 8);
      const innerBitOffset = bitOffset % 8;
      if (innerBitOffset + bitsPerSample <= 8) {
        outArray[i] = (view.getUint8(byteOffset) >> (8 - bitsPerSample) - innerBitOffset) & mask;
      } else if (innerBitOffset + bitsPerSample <= 16) {
        outArray[i] = (view.getUint16(byteOffset) >> (16 - bitsPerSample) - innerBitOffset) & mask;
      } else {
        outArray[i] = (view.getUint32(byteOffset) >> (32 - bitsPerSample) - innerBitOffset) & mask;
      }
    }
  }

  return outArray.buffer;
}

/**
 * GeoTIFF sub-file image.
 */
class GeoTIFFImage {
  /**
   * @constructor
   * @param {Object} fileDirectory The parsed file directory
   * @param {Object} geoKeys The parsed geo-keys
   * @param {DataView} dataView The DataView for the underlying file.
   * @param {Boolean} littleEndian Whether the file is encoded in little or big endian
   * @param {Boolean} cache Whether or not decoded tiles shall be cached
   * @param {Source} source The datasource to read from
   */
  constructor(fileDirectory, geoKeys, dataView, littleEndian, cache, source) {
    this.fileDirectory = fileDirectory;
    this.geoKeys = geoKeys;
    this.dataView = dataView;
    this.littleEndian = littleEndian;
    this.tiles = cache ? {} : null;
    this.isTiled = !fileDirectory.StripOffsets;
    const planarConfiguration = fileDirectory.PlanarConfiguration;
    this.planarConfiguration = (typeof planarConfiguration === 'undefined') ? 1 : planarConfiguration;
    if (this.planarConfiguration !== 1 && this.planarConfiguration !== 2) {
      throw new Error('Invalid planar configuration.');
    }

    this.source = source;
  }

  /**
   * Returns the associated parsed file directory.
   * @returns {Object} the parsed file directory
   */
  getFileDirectory() {
    return this.fileDirectory;
  }

  /**
   * Returns the associated parsed geo keys.
   * @returns {Object} the parsed geo keys
   */
  getGeoKeys() {
    return this.geoKeys;
  }

  /**
   * Returns the width of the image.
   * @returns {Number} the width of the image
   */
  getWidth() {
    return this.fileDirectory.ImageWidth;
  }

  /**
   * Returns the height of the image.
   * @returns {Number} the height of the image
   */
  getHeight() {
    return this.fileDirectory.ImageLength;
  }

  /**
   * Returns the number of samples per pixel.
   * @returns {Number} the number of samples per pixel
   */
  getSamplesPerPixel() {
    return this.fileDirectory.SamplesPerPixel;
  }

  /**
   * Returns the width of each tile.
   * @returns {Number} the width of each tile
   */
  getTileWidth() {
    return this.isTiled ? this.fileDirectory.TileWidth : this.getWidth();
  }

  /**
   * Returns the height of each tile.
   * @returns {Number} the height of each tile
   */
  getTileHeight() {
    if (this.isTiled) {
      return this.fileDirectory.TileLength;
    }
    if (typeof this.fileDirectory.RowsPerStrip !== 'undefined') {
      return Math.min(this.fileDirectory.RowsPerStrip, this.getHeight());
    }
    return this.getHeight();
  }

  /**
   * Calculates the number of bytes for each pixel across all samples. Only full
   * bytes are supported, an exception is thrown when this is not the case.
   * @returns {Number} the bytes per pixel
   */
  getBytesPerPixel() {
    // let bitsPerSample = 0;
    let bytes = 0;
    for (let i = 0; i < this.fileDirectory.BitsPerSample.length; ++i) {
      const bits = this.fileDirectory.BitsPerSample[i];
      // if ((bits % 8) !== 0) {
      //   throw new Error(`Sample bit-width of ${bits} is not supported.`);
      // } else if (bits !== this.fileDirectory.BitsPerSample[0]) {
      //   throw new Error('Differing size of samples in a pixel are not supported.');
      // }
      bytes += Math.ceil(bits / 8);
    }
    return bytes;
  }

  getSampleByteSize(i) {
    if (i >= this.fileDirectory.BitsPerSample.length) {
      throw new RangeError(`Sample index ${i} is out of range.`);
    }
    const bits = this.fileDirectory.BitsPerSample[i];
    if ((bits % 8) !== 0) {
      throw new Error(`Sample bit-width of ${bits} is not supported.`);
    }
    return (bits / 8);
  }

  getReaderForSample(sampleIndex) {
    const format = this.fileDirectory.SampleFormat
      ? this.fileDirectory.SampleFormat[sampleIndex] : 1;
    const bitsPerSample = this.fileDirectory.BitsPerSample[sampleIndex];
    switch (format) {
      case 1: // unsigned integer data
        if (bitsPerSample <= 8) {
          return DataView.prototype.getUint8;
        } else if (bitsPerSample <= 16) {
          return DataView.prototype.getUint16;
        } else if (bitsPerSample <= 32) {
          return DataView.prototype.getUint32;
        }
        break;
      case 2: // twos complement signed integer data
        if (bitsPerSample <= 8) {
          return DataView.prototype.getInt8;
        } else if (bitsPerSample <= 16) {
          return DataView.prototype.getInt16;
        } else if (bitsPerSample <= 32) {
          return DataView.prototype.getInt32;
        }
        break;
      case 3:
        switch (bitsPerSample) {
          case 16:
            return function (offset, littleEndian) {
              return getFloat16(this, offset, littleEndian);
            };
          case 32:
            return DataView.prototype.getFloat32;
          case 64:
            return DataView.prototype.getFloat64;
          default:
            break;
        }
        break;
      default:
        break;
    }
    throw Error('Unsupported data format/bitsPerSample');
  }

<<<<<<< HEAD
  getSampleFormat(sampleIndex = 0) {
    return this.fileDirectory.SampleFormat ?
      this.fileDirectory.SampleFormat[sampleIndex] : 1;
  }

  getBitsPerSample(sampleIndex = 0) {
    return this.fileDirectory.BitsPerSample[sampleIndex];
  }

  getArrayForSample(sampleIndex, size) {
    const format = this.getSampleFormat(sampleIndex);
    const bitsPerSample = this.getBitsPerSample(sampleIndex);
=======
  getArrayForSample(sampleIndex, size) {
    const format = this.fileDirectory.SampleFormat
      ? this.fileDirectory.SampleFormat[sampleIndex] : 1;
    const bitsPerSample = this.fileDirectory.BitsPerSample[sampleIndex];
>>>>>>> b9aad798
    return arrayForType(format, bitsPerSample, size);
  }

  /**
   * Returns the decoded strip or tile.
   * @param {Number} x the strip or tile x-offset
   * @param {Number} y the tile y-offset (0 for stripped images)
   * @param {Number} sample the sample to get for separated samples
   * @param {Pool|AbstractDecoder} poolOrDecoder the decoder or decoder pool
   * @returns {Promise.<ArrayBuffer>}
   */
  async getTileOrStrip(x, y, sample, poolOrDecoder) {
    const numTilesPerRow = Math.ceil(this.getWidth() / this.getTileWidth());
    const numTilesPerCol = Math.ceil(this.getHeight() / this.getTileHeight());
    let index;
    const { tiles } = this;
    if (this.planarConfiguration === 1) {
      index = (y * numTilesPerRow) + x;
    } else if (this.planarConfiguration === 2) {
      index = (sample * numTilesPerRow * numTilesPerCol) + (y * numTilesPerRow) + x;
    }

    let offset;
    let byteCount;
    if (this.isTiled) {
      offset = this.fileDirectory.TileOffsets[index];
      byteCount = this.fileDirectory.TileByteCounts[index];
    } else {
      offset = this.fileDirectory.StripOffsets[index];
      byteCount = this.fileDirectory.StripByteCounts[index];
    }
    const slice = await this.source.fetch(offset, byteCount);

    // either use the provided pool or decoder to decode the data
    let request;
    if (tiles === null) {
      request = poolOrDecoder.decode(this.fileDirectory, slice);
    } else if (!tiles[index]) {
      request = poolOrDecoder.decode(this.fileDirectory, slice);
      tiles[index] = request;
    }
    return { x, y, sample, data: await request };
  }

  /**
   * Internal read function.
   * @private
   * @param {Array} imageWindow The image window in pixel coordinates
   * @param {Array} samples The selected samples (0-based indices)
   * @param {TypedArray[]|TypedArray} valueArrays The array(s) to write into
   * @param {Boolean} interleave Whether or not to write in an interleaved manner
   * @param {Pool} pool The decoder pool
   * @returns {Promise<TypedArray[]>|Promise<TypedArray>}
   */
  async _readRaster(imageWindow, samples, valueArrays, interleave, poolOrDecoder, width, height, resampleMethod) {
    const tileWidth = this.getTileWidth();
    const tileHeight = this.getTileHeight();

    const minXTile = Math.max(Math.floor(imageWindow[0] / tileWidth), 0);
    const maxXTile = Math.min(
      Math.ceil(imageWindow[2] / tileWidth),
      Math.ceil(this.getWidth() / this.getTileWidth()),
    );
    const minYTile = Math.max(Math.floor(imageWindow[1] / tileHeight), 0);
    const maxYTile = Math.min(
      Math.ceil(imageWindow[3] / tileHeight),
      Math.ceil(this.getHeight() / this.getTileHeight()),
    );
    const windowWidth = imageWindow[2] - imageWindow[0];

    let bytesPerPixel = this.getBytesPerPixel();

    const srcSampleOffsets = [];
    const sampleReaders = [];
    for (let i = 0; i < samples.length; ++i) {
      if (this.planarConfiguration === 1) {
        srcSampleOffsets.push(sum(this.fileDirectory.BitsPerSample, 0, samples[i]) / 8);
      } else {
        srcSampleOffsets.push(0);
      }
      sampleReaders.push(this.getReaderForSample(samples[i]));
    }

    const promises = [];
    const { littleEndian } = this;

    for (let yTile = minYTile; yTile < maxYTile; ++yTile) {
      for (let xTile = minXTile; xTile < maxXTile; ++xTile) {
        for (let sampleIndex = 0; sampleIndex < samples.length; ++sampleIndex) {
          const si = sampleIndex;
          const sample = samples[sampleIndex];
          if (this.planarConfiguration === 2) {
            bytesPerPixel = this.getSampleByteSize(sample);
          }
          const promise = this.getTileOrStrip(xTile, yTile, sample, poolOrDecoder);
          promises.push(promise);
          promise.then((tile) => {
            let buffer = tile.data;

            const format = this.getSampleFormat();
            const bitsPerSample = this.getBitsPerSample();
            if (needsNormalization(format, bitsPerSample)) {
              buffer = normalizeArray(buffer,
                this.planarConfiguration === 2 ?
                  tileHeight * tileWidth :
                  tileHeight * tileWidth * this.getSamplesPerPixel(),
                format, bitsPerSample,
              );
            }

            const dataView = new DataView(buffer);
            const firstLine = tile.y * tileHeight;
            const firstCol = tile.x * tileWidth;
            const lastLine = (tile.y + 1) * tileHeight;
            const lastCol = (tile.x + 1) * tileWidth;
            const reader = sampleReaders[si];

            const ymax = Math.min(tileHeight, tileHeight - (lastLine - imageWindow[3]));
            const xmax = Math.min(tileWidth, tileWidth - (lastCol - imageWindow[2]));

            for (let y = Math.max(0, imageWindow[1] - firstLine); y < ymax; ++y) {
              for (let x = Math.max(0, imageWindow[0] - firstCol); x < xmax; ++x) {
                const pixelOffset = ((y * tileWidth) + x) * bytesPerPixel;
                const value = reader.call(
                  dataView, pixelOffset + srcSampleOffsets[si], littleEndian,
                );
                let windowCoordinate;
                if (interleave) {
                  windowCoordinate = ((y + firstLine - imageWindow[1]) * windowWidth * samples.length)
                    + ((x + firstCol - imageWindow[0]) * samples.length)
                    + si;
                  valueArrays[windowCoordinate] = value;
                } else {
                  windowCoordinate = (
                    (y + firstLine - imageWindow[1]) * windowWidth
                  ) + x + firstCol - imageWindow[0];
                  valueArrays[si][windowCoordinate] = value;
                }
              }
            }
          });
        }
      }
    }
    await Promise.all(promises);

    if ((width && (imageWindow[2] - imageWindow[0]) !== width)
        || (height && (imageWindow[3] - imageWindow[1]) !== height)) {
      let resampled;
      if (interleave) {
        resampled = resampleInterleaved(
          valueArrays,
          imageWindow[2] - imageWindow[0],
          imageWindow[3] - imageWindow[1],
          width, height,
          samples.length,
          resampleMethod,
        );
      } else {
        resampled = resample(
          valueArrays,
          imageWindow[2] - imageWindow[0],
          imageWindow[3] - imageWindow[1],
          width, height,
          resampleMethod,
        );
      }
      resampled.width = width;
      resampled.height = height;
      return resampled;
    }

    valueArrays.width = width || imageWindow[2] - imageWindow[0];
    valueArrays.height = height || imageWindow[3] - imageWindow[1];

    return valueArrays;
  }

  /**
   * Reads raster data from the image. This function reads all selected samples
   * into separate arrays of the correct type for that sample or into a single
   * combined array when `interleave` is set. When provided, only a subset
   * of the raster is read for each sample.
   *
   * @param {Object} [options={}] optional parameters
   * @param {Array} [options.window=whole image] the subset to read data from.
   * @param {Array} [options.samples=all samples] the selection of samples to read from.
   * @param {Boolean} [options.interleave=false] whether the data shall be read
   *                                             in one single array or separate
   *                                             arrays.
   * @param {Number} [options.pool=null] The optional decoder pool to use.
   * @param {number} [options.width] The desired width of the output. When the width is
   *                                 not the same as the images, resampling will be
   *                                 performed.
   * @param {number} [options.height] The desired height of the output. When the width
   *                                  is not the same as the images, resampling will
   *                                  be performed.
   * @param {string} [options.resampleMethod='nearest'] The desired resampling method.
   * @param {number|number[]} [options.fillValue] The value to use for parts of the image
   *                                              outside of the images extent. When
   *                                              multiple samples are requested, an
   *                                              array of fill values can be passed.
   * @returns {Promise.<(TypedArray|TypedArray[])>} the decoded arrays as a promise
   */
  async readRasters({
    window: wnd, samples = [], interleave, pool = null,
    width, height, resampleMethod, fillValue,
  } = {}) {
    const imageWindow = wnd || [0, 0, this.getWidth(), this.getHeight()];

    // check parameters
    if (imageWindow[0] > imageWindow[2] || imageWindow[1] > imageWindow[3]) {
      throw new Error('Invalid subsets');
    }

    const imageWindowWidth = imageWindow[2] - imageWindow[0];
    const imageWindowHeight = imageWindow[3] - imageWindow[1];
    const numPixels = imageWindowWidth * imageWindowHeight;

    if (!samples || !samples.length) {
      for (let i = 0; i < this.fileDirectory.SamplesPerPixel; ++i) {
        samples.push(i);
      }
    } else {
      for (let i = 0; i < samples.length; ++i) {
        if (samples[i] >= this.fileDirectory.SamplesPerPixel) {
          return Promise.reject(new RangeError(`Invalid sample index '${samples[i]}'.`));
        }
      }
    }
    let valueArrays;
    if (interleave) {
      const format = this.fileDirectory.SampleFormat
        ? Math.max.apply(null, this.fileDirectory.SampleFormat) : 1;
      const bitsPerSample = Math.max.apply(null, this.fileDirectory.BitsPerSample);
      valueArrays = arrayForType(format, bitsPerSample, numPixels * samples.length);
      if (fillValue) {
        valueArrays.fill(fillValue);
      }
    } else {
      valueArrays = [];
      for (let i = 0; i < samples.length; ++i) {
        const valueArray = this.getArrayForSample(samples[i], numPixels);
        if (Array.isArray(fillValue) && i < fillValue.length) {
          valueArray.fill(fillValue[i]);
        } else if (fillValue && !Array.isArray(fillValue)) {
          valueArray.fill(fillValue);
        }
        valueArrays.push(valueArray);
      }
    }

    const poolOrDecoder = pool || getDecoder(this.fileDirectory);

    const result = await this._readRaster(
      imageWindow, samples, valueArrays, interleave, poolOrDecoder, width, height, resampleMethod,
    );
    return result;
  }

  /**
   * Reads raster data from the image as RGB. The result is always an
   * interleaved typed array.
   * Colorspaces other than RGB will be transformed to RGB, color maps expanded.
   * When no other method is applicable, the first sample is used to produce a
   * greayscale image.
   * When provided, only a subset of the raster is read for each sample.
   *
   * @param {Object} [options] optional parameters
   * @param {Array} [options.window=whole image] the subset to read data from.
   * @param {Number} [pool=null] The optional decoder pool to use.
   * @param {number} [width] The desired width of the output. When the width is no the
   *                         same as the images, resampling will be performed.
   * @param {number} [height] The desired height of the output. When the width is no the
   *                          same as the images, resampling will be performed.
   * @param {string} [resampleMethod='nearest'] The desired resampling method.
   * @param {bool} [enableAlpha=false] Enable reading alpha channel if present.
   * @returns {Promise.<TypedArray|TypedArray[]>} the RGB array as a Promise
   */
  async readRGB({ window, pool = null, width, height, resampleMethod, enableAlpha = false } = {}) {
    const imageWindow = window || [0, 0, this.getWidth(), this.getHeight()];

    // check parameters
    if (imageWindow[0] > imageWindow[2] || imageWindow[1] > imageWindow[3]) {
      throw new Error('Invalid subsets');
    }

    const pi = this.fileDirectory.PhotometricInterpretation;

    if (pi === photometricInterpretations.RGB) {
      let s = [0, 1, 2];
      if ((!(this.fileDirectory.ExtraSamples === ExtraSamplesValues.Unspecified)) && enableAlpha) {
        s = [];
        for (let i = 0; i < this.fileDirectory.BitsPerSample.length; i += 1) {
          s.push(i);
        }
      }
      return this.readRasters({
        window,
        interleave: true,
        samples: s,
        pool,
        width,
        height,
      });
    }

    let samples;
    switch (pi) {
      case photometricInterpretations.WhiteIsZero:
      case photometricInterpretations.BlackIsZero:
      case photometricInterpretations.Palette:
        samples = [0];
        break;
      case photometricInterpretations.CMYK:
        samples = [0, 1, 2, 3];
        break;
      case photometricInterpretations.YCbCr:
      case photometricInterpretations.CIELab:
        samples = [0, 1, 2];
        break;
      default:
        throw new Error('Invalid or unsupported photometric interpretation.');
    }

    const subOptions = {
      window: imageWindow,
      interleave: true,
      samples,
      pool,
      width,
      height,
      resampleMethod,
    };
    const { fileDirectory } = this;
    const raster = await this.readRasters(subOptions);

    const max = 2 ** this.fileDirectory.BitsPerSample[0];
    let data;
    switch (pi) {
      case photometricInterpretations.WhiteIsZero:
        data = fromWhiteIsZero(raster, max);
        break;
      case photometricInterpretations.BlackIsZero:
        data = fromBlackIsZero(raster, max);
        break;
      case photometricInterpretations.Palette:
        data = fromPalette(raster, fileDirectory.ColorMap);
        break;
      case photometricInterpretations.CMYK:
        data = fromCMYK(raster);
        break;
      case photometricInterpretations.YCbCr:
        data = fromYCbCr(raster);
        break;
      case photometricInterpretations.CIELab:
        data = fromCIELab(raster);
        break;
      default:
        throw new Error('Unsupported photometric interpretation.');
    }
    data.width = raster.width;
    data.height = raster.height;
    return data;
  }

  /**
   * Returns an array of tiepoints.
   * @returns {Object[]}
   */
  getTiePoints() {
    if (!this.fileDirectory.ModelTiepoint) {
      return [];
    }

    const tiePoints = [];
    for (let i = 0; i < this.fileDirectory.ModelTiepoint.length; i += 6) {
      tiePoints.push({
        i: this.fileDirectory.ModelTiepoint[i],
        j: this.fileDirectory.ModelTiepoint[i + 1],
        k: this.fileDirectory.ModelTiepoint[i + 2],
        x: this.fileDirectory.ModelTiepoint[i + 3],
        y: this.fileDirectory.ModelTiepoint[i + 4],
        z: this.fileDirectory.ModelTiepoint[i + 5],
      });
    }
    return tiePoints;
  }

  /**
   * Returns the parsed GDAL metadata items.
   *
   * If sample is passed to null, dataset-level metadata will be returned.
   * Otherwise only metadata specific to the provided sample will be returned.
   *
   * @param {Number} [sample=null] The sample index.
   * @returns {Object}
   */
  getGDALMetadata(sample = null) {
    const metadata = {};
    if (!this.fileDirectory.GDAL_METADATA) {
      return null;
    }
    const string = this.fileDirectory.GDAL_METADATA;
    const xmlDom = txml(string.substring(0, string.length - 1));

    if (!xmlDom[0].tagName) {
      throw new Error('Failed to parse GDAL metadata XML.');
    }

    const root = xmlDom[0];
    if (root.tagName !== 'GDALMetadata') {
      throw new Error('Unexpected GDAL metadata XML tag.');
    }

    let items = root.children
      .filter((child) => child.tagName === 'Item');

    if (sample !== null) {
      items = items.filter((item) => Number(item.attributes.sample) === sample);
    }

    for (let i = 0; i < items.length; ++i) {
      const item = items[i];
      metadata[item.attributes.name] = item.children[0];
    }
    return metadata;
  }

  /**
   * Returns the GDAL nodata value
   * @returns {Number} or null
   */
  getGDALNoData() {
    if (!this.fileDirectory.GDAL_NODATA) {
      return null;
    }
    const string = this.fileDirectory.GDAL_NODATA;
    return Number(string.substring(0, string.length - 1));
  }

  /**
   * Returns the image origin as a XYZ-vector. When the image has no affine
   * transformation, then an exception is thrown.
   * @returns {Array} The origin as a vector
   */
  getOrigin() {
    const tiePoints = this.fileDirectory.ModelTiepoint;
    const modelTransformation = this.fileDirectory.ModelTransformation;
    if (tiePoints && tiePoints.length === 6) {
      return [
        tiePoints[3],
        tiePoints[4],
        tiePoints[5],
      ];
    }
    if (modelTransformation) {
      return [
        modelTransformation[3],
        modelTransformation[7],
        modelTransformation[11],
      ];
    }
    throw new Error('The image does not have an affine transformation.');
  }

  /**
   * Returns the image resolution as a XYZ-vector. When the image has no affine
   * transformation, then an exception is thrown.
   * @param {GeoTIFFImage} [referenceImage=null] A reference image to calculate the resolution from
   *                                             in cases when the current image does not have the
   *                                             required tags on its own.
   * @returns {Array} The resolution as a vector
   */
  getResolution(referenceImage = null) {
    const modelPixelScale = this.fileDirectory.ModelPixelScale;
    const modelTransformation = this.fileDirectory.ModelTransformation;

    if (modelPixelScale) {
      return [
        modelPixelScale[0],
        -modelPixelScale[1],
        modelPixelScale[2],
      ];
    }
    if (modelTransformation) {
      return [
        modelTransformation[0],
        modelTransformation[5],
        modelTransformation[10],
      ];
    }

    if (referenceImage) {
      const [refResX, refResY, refResZ] = referenceImage.getResolution();
      return [
        refResX * referenceImage.getWidth() / this.getWidth(),
        refResY * referenceImage.getHeight() / this.getHeight(),
        refResZ * referenceImage.getWidth() / this.getWidth(),
      ];
    }

    throw new Error('The image does not have an affine transformation.');
  }

  /**
   * Returns whether or not the pixels of the image depict an area (or point).
   * @returns {Boolean} Whether the pixels are a point
   */
  pixelIsArea() {
    return this.geoKeys.GTRasterTypeGeoKey === 1;
  }

  /**
   * Returns the image bounding box as an array of 4 values: min-x, min-y,
   * max-x and max-y. When the image has no affine transformation, then an
   * exception is thrown.
   * @returns {Array} The bounding box
   */
  getBoundingBox() {
    const origin = this.getOrigin();
    const resolution = this.getResolution();

    const x1 = origin[0];
    const y1 = origin[1];

    const x2 = x1 + (resolution[0] * this.getWidth());
    const y2 = y1 + (resolution[1] * this.getHeight());

    return [
      Math.min(x1, x2),
      Math.min(y1, y2),
      Math.max(x1, x2),
      Math.max(y1, y2),
    ];
  }
}

export default GeoTIFFImage;<|MERGE_RESOLUTION|>--- conflicted
+++ resolved
@@ -249,7 +249,6 @@
     throw Error('Unsupported data format/bitsPerSample');
   }
 
-<<<<<<< HEAD
   getSampleFormat(sampleIndex = 0) {
     return this.fileDirectory.SampleFormat ?
       this.fileDirectory.SampleFormat[sampleIndex] : 1;
@@ -262,12 +261,6 @@
   getArrayForSample(sampleIndex, size) {
     const format = this.getSampleFormat(sampleIndex);
     const bitsPerSample = this.getBitsPerSample(sampleIndex);
-=======
-  getArrayForSample(sampleIndex, size) {
-    const format = this.fileDirectory.SampleFormat
-      ? this.fileDirectory.SampleFormat[sampleIndex] : 1;
-    const bitsPerSample = this.fileDirectory.BitsPerSample[sampleIndex];
->>>>>>> b9aad798
     return arrayForType(format, bitsPerSample, size);
   }
 
