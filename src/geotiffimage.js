--- conflicted
+++ resolved
@@ -556,19 +556,9 @@
    * transformation, then an exception is thrown.
    * @returns {Array} The origin as a vector
    */
-<<<<<<< HEAD
-  getOrigin() {
+  getOrigin: function() {
     const tiePoints = this.fileDirectory.ModelTiepoint;
-    if (!tiePoints || tiePoints.length !== 6) {
-      throw new Error('The image does not have an affine transformation.');
-    }
-
-    return [tiePoints[3], tiePoints[4], tiePoints[5]];
-  }
-=======
-  getOrigin: function() {
-    var tiePoints = this.fileDirectory.ModelTiepoint;
-    var modelTransformation = this.fileDirectory.ModelTransformation;
+    const modelTransformation = this.fileDirectory.ModelTransformation;
     if (tiePoints && tiePoints.length === 6) {
       return [
         tiePoints[3],
@@ -582,50 +572,35 @@
         modelTransformation[11]
       ];
     } else {
-      throw new Error("The image does not have an affine transformation.");
+      throw new Error('The image does not have an affine transformation.');
     }
   },
->>>>>>> fc05fee1
 
   /**
    * Returns the image resolution as a XYZ-vector. When the image has no affine
    * transformation, then an exception is thrown.
    * @returns {Array} The resolution as a vector
    */
-<<<<<<< HEAD
-  getResolution() {
-    if (!this.fileDirectory.ModelPixelScale) {
-      throw new Error('The image does not have an affine transformation.');
-    }
-
-    return [
-      this.fileDirectory.ModelPixelScale[0],
-      this.fileDirectory.ModelPixelScale[1],
-      this.fileDirectory.ModelPixelScale[2],
-    ];
-  }
-=======
   getResolution: function() {
-    var modelPixelScale = this.fileDirectory.ModelPixelScale;
-    var modelTransformation = this.fileDirectory.ModelTransformation;
+    const modelPixelScale = this.fileDirectory.ModelPixelScale;
+    const modelTransformation = this.fileDirectory.ModelTransformation;
 
     if (modelPixelScale) {
       return [
         modelPixelScale[0],
         modelPixelScale[1],
-        modelPixelScale[2]
+        modelPixelScale[2],
       ];
     } else if (modelTransformation) {
       return [
         modelTransformation[0],
         modelTransformation[5],
-        modelTransformation[10]
+        modelTransformation[10],
       ];
     } else {
-      throw new Error("The image does not have an affine transformation.");
+      throw new Error('The image does not have an affine transformation.');
     }
   },
->>>>>>> fc05fee1
 
   /**
    * Returns whether or not the pixels of the image depict an area (or point).
