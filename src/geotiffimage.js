--- conflicted
+++ resolved
@@ -1,12 +1,8 @@
 /* eslint max-len: ["error", { "code": 120 }] */
 
 import { getFloat16 } from '@petamoriken/float16';
-<<<<<<< HEAD
 import getAttribute from "xml-utils/get-attribute";
 import findTagsByName from 'xml-utils/find-tags-by-name';
-=======
-import { parse } from './txml';
->>>>>>> e00372e4
 
 import { photometricInterpretations, ExtraSamplesValues } from './globals';
 import { fromWhiteIsZero, fromBlackIsZero, fromPalette, fromCMYK, fromYCbCr, fromCIELab } from './rgb';
