
var globals = require("./globals.js"),
  fieldTags = globals.fieldTags,
  fieldTagNames = globals.fieldTagNames,
  arrayFields = globals.arrayFields,
  fieldTypes = globals.fieldTypes,
  fieldTypeNames = globals.fieldTypeNames,
<<<<<<< HEAD
  RawDecoder = require("./compression/raw.js"),
  LZWDecoder = require("./compression/lzw.js"),
  DeflateDecoder = require("./compression/deflate.js"),
  PackbitsDecoder = require("./compression/packbits.js");



=======
  parseXml = globals.parseXml;
>>>>>>> b39104c0

var sum = function(array, start, end) {
  var s = 0;
  for (var i = start; i < end; ++i) {
    s += array[i];
  }
  return s;
};

/**
 * GeoTIFF sub-file image.
 * @constructor
 * @param {Object} fileDirectory The parsed file directory
 * @param {Object} geoKeys The parsed geo-keys
 * @param {DataView} dataView The DataView for the underlying file.
 * @param {Boolean} littleEndian Whether the file is encoded in little or big endian
 */

var GeoTIFFImage = function(fileDirectory, geoKeys, dataView, littleEndian) {
  this.fileDirectory = fileDirectory;
  this.geoKeys = geoKeys;
  this.dataView = dataView;
  this.littleEndian = littleEndian;
  this.tiles = {};
  this.isTiled = (fileDirectory.StripOffsets) ? false : true;
  var planarConfiguration = fileDirectory.PlanarConfiguration;
  this.planarConfiguration = (typeof planarConfiguration === "undefined") ? 1 : planarConfiguration;
  if (this.planarConfiguration !== 1 && this.planarConfiguration !== 2) {
    throw new Error("Invalid planar configuration.");
  }

  switch (this.fileDirectory.Compression) {
    case 1:  // no compression
      this.decoder = new RawDecoder();
      break;
    case 5: // LZW
      this.decoder = new LZWDecoder();
      break;
    case 6: // JPEG
      throw new Error("JPEG compression not supported.");
    case 8: // Deflate
      this.decoder = new DeflateDecoder();
      break;
    //case 32946: // deflate ??
    //  throw new Error("Deflate compression not supported.");
    case 32773: // packbits
      this.decoder = new PackbitsDecoder();
      break;
    default:
      throw new Error("Unknown compresseion method identifier: " + this.fileDirectory.Compression);
  }
};

GeoTIFFImage.prototype = {
  /**
   * Returns the associated parsed file directory.
   * @returns {Object} the parsed file directory
   */
  getFileDirectory: function() {
    return this.fileDirectory;
  },
  /**
   * Returns the associated parsed geo keys.
   * @returns {Object} the parsed geo keys
   */
  getGeoKeys: function() {
    return this.geoKeys;
  },
  /**
   * Returns the width of the image.
   * @returns {Number} the width of the image
   */
  getWidth: function() {
    return this.fileDirectory.ImageWidth;
  },
  /**
   * Returns the height of the image.
   * @returns {Number} the height of the image
   */
  getHeight: function() {
    return this.fileDirectory.ImageLength;
  },
  /**
   * Returns the number of samples per pixel.
   * @returns {Number} the number of samples per pixel
   */
  getSamplesPerPixel: function() {
    return this.fileDirectory.SamplesPerPixel;
  },
  /**
   * Returns the width of each tile.
   * @returns {Number} the width of each tile
   */
  getTileWidth: function() {
    return this.isTiled ? this.fileDirectory.TileWidth : this.getWidth();
  },
  /**
   * Returns the height of each tile.
   * @returns {Number} the height of each tile
   */
  getTileHeight: function() {
    return this.isTiled ? this.fileDirectory.TileLength : this.fileDirectory.RowsPerStrip;
  },

  getBytesPerPixel: function() {
    var bitsPerSample = 0;
    for (var i = 0; i < this.fileDirectory.BitsPerSample.length; ++i) {
      var bits = this.fileDirectory.BitsPerSample[i];
      if ((bits % 8) !== 0) {
        throw new Error("Sample bit-width of " + bits + " is not supported.");
      }
      else if (bits !== this.fileDirectory.BitsPerSample[0]) {
        throw new Error("Differing size of samples in a pixel are not supported.");
      }
      bitsPerSample += bits;
    }
    return bitsPerSample / 8;
  },

  getSampleByteSize: function(i) {
    if (i >= this.fileDirectory.BitsPerSample.length) {
      throw new RangeError("Sample index " + i + " is out of range.");
    }
    var bits = this.fileDirectory.BitsPerSample[i];
    if ((bits % 8) !== 0) {
      throw new Error("Sample bit-width of " + bits + " is not supported.");
    }
    return (bits / 8);
  },

  getReaderForSample: function(sampleIndex) {
    var format = this.fileDirectory.SampleFormat[sampleIndex];
    var bitsPerSample = this.fileDirectory.BitsPerSample[sampleIndex];
    switch (format) {
      case 1: // unsigned integer data
        switch (bitsPerSample) {
          case 8:
            return DataView.prototype.getUint8;
          case 16:
            return DataView.prototype.getUint16;
          case 32:
            return DataView.prototype.getUint32;
        }
        break;
      case 2: // twos complement signed integer data 
        switch (bitsPerSample) {
          case 8:
            return DataView.prototype.getInt8;
          case 16:
            return DataView.prototype.getInt16;
          case 32:
            return DataView.prototype.getInt32;
        }
        break;
      case 3:
        switch (bitsPerSample) {
          case 32:
            return DataView.prototype.getFloat32;
          case 64:
            return DataView.prototype.getFloat64;
        }
        break;
    }
  },

  getArrayForSample: function(sampleIndex, size) {
    var format = this.fileDirectory.SampleFormat[sampleIndex];
    var bitsPerSample = this.fileDirectory.BitsPerSample[sampleIndex];
    switch (format) {
      case 1: // unsigned integer data
        switch (bitsPerSample) {
          case 8:
            return new Uint8Array(size);
          case 16:
            return new Uint16Array(size);
          case 32:
            return new Uint32Array(size);
        }
        break;
      case 2: // twos complement signed integer data 
        switch (bitsPerSample) {
          case 8:
            return new Int8Array(size);
          case 16:
            return new Int16Array(size);
          case 32:
            return new Int32Array(size);
        }
        break;
      case 3: // floating point data
        switch (bitsPerSample) {
          case 32:
            return new Float32Array(size);
          case 64:
            return new Float64Array(size);
        }
        break;
    }
    throw Error("Unsupported data format/bitsPerSample");
  },

  getDecoder: function() {
    return this.decoder;
  },

  /**
   * Returns the decoded strip or tile.
   * @param {Number} x the strip or tile x-offset
   * @param {Number} y the tile y-offset (0 for stripped images)
   * @param {Number} plane the planar configuration (1: "chunky", 2: "separate samples")
   * @returns {(Int8Array|Uint8Array|Int16Array|Uint16Array|Int32Array|Uint32Array|Float32Array|Float64Array)}
   */
  getTileOrStripAsync: function(x, y, sample) {
    var numTilesPerRow = Math.ceil(this.getWidth() / this.getTileWidth());
    var numTilesPerCol = Math.ceil(this.getHeight() / this.getTileHeight());
    var index;
    var tiles = this.tiles;
    if (this.planarConfiguration === 1) {
      index = y * numTilesPerRow + x;
    }
    else if (this.planarConfiguration === 2) {
      index = sample * numTilesPerRow * numTilesPerCol + y * numTilesPerRow + x;
    }
    
    if (index in this.tiles && false) {
        return Promise.resolve({
          x: x, y: y, sample: sample, data: tiles[index]
        });
      }
      else {
        var offset, byteCount;
        if (this.isTiled) {
          offset = this.fileDirectory.TileOffsets[index];
          byteCount = this.fileDirectory.TileByteCounts[index];
        }
        else {
          offset = this.fileDirectory.StripOffsets[index];
          byteCount = this.fileDirectory.StripByteCounts[index];
        }
        var slice = this.dataView.buffer.slice(offset, offset + byteCount);
        return this.getDecoder().decodeBlockAsync(slice).then(function(data) {
          tiles[index] = data;
          return {x: x, y: y, sample: sample, data: data};
        });
      }
  },

  getTileOrStrip: function(x, y, sample) {
    var numTilesPerRow = Math.ceil(this.getWidth() / this.getTileWidth());
    var numTilesPerCol = Math.ceil(this.getHeight() / this.getTileHeight());
    var index;
    if (this.planarConfiguration === 1) {
      index = y * numTilesPerRow + x;
    }
    else if (this.planarConfiguration === 2) {
      index = sample * numTilesPerRow * numTilesPerCol + y * numTilesPerRow + x;
    }
    
    if (index in this.tiles) {
      return this.tiles[index];
    }
    else {
      var offset, byteCount;
      if (this.isTiled) {
        offset = this.fileDirectory.TileOffsets[index];
        byteCount = this.fileDirectory.TileByteCounts[index];
      }
      else {
        offset = this.fileDirectory.StripOffsets[index];
        byteCount = this.fileDirectory.StripByteCounts[index];
      }
      var slice = this.dataView.buffer.slice(offset, offset + byteCount);
      return this.tiles[index] = this.getDecoder().decodeBlock(slice);
    }
  },

  _readRasterAsync: function(imageWindow, samples, valueArrays) {
    var tileWidth = this.getTileWidth();
    var tileHeight = this.getTileHeight();

    var minXTile = Math.floor(imageWindow[0] / tileWidth);
    var maxXTile = Math.ceil(imageWindow[2] / tileWidth);
    var minYTile = Math.floor(imageWindow[1] / tileHeight);
    var maxYTile = Math.ceil(imageWindow[3] / tileHeight);

    var numTilesPerRow = Math.ceil(this.getWidth() / tileWidth);

    var windowWidth = imageWindow[2] - imageWindow[0];
    var windowHeight = imageWindow[3] - imageWindow[1];

    var bytesPerPixel = this.getBytesPerPixel();
    var imageWidth = this.getWidth();

    var srcSampleOffsets = [];
    var sampleReaders = []; 
    for (var i = 0; i < samples.length; ++i) {
      if (this.planarConfiguration === 1) {
        srcSampleOffsets.push(sum(this.fileDirectory.BitsPerSample, 0, samples[i]) / 8);
      }
      else {
        srcSampleOffsets.push(0);
      }
      sampleReaders.push(this.getReaderForSample(samples[i]));
    }

    var promises = [];
    for (var yTile = minYTile; yTile <= maxYTile; ++yTile) {
      for (var xTile = minXTile; xTile <= maxXTile; ++xTile) {
        for (var sampleIndex = 0; sampleIndex < samples.length; ++sampleIndex) {
          var sample = samples[sampleIndex];
          if (this.planarConfiguration === 2) {
            bytesPerPixel = this.getSampleByteSize(sample);
          }

          var littleEndian = this.littleEndian;
          var _sampleIndex = sampleIndex;
          /*jshint -W083 */
          var promise = this.getTileOrStripAsync(xTile, yTile, sample).then(function(tile) {
            var dataView = new DataView(tile.data);

            var firstLine = tile.y * tileHeight;
            var firstCol = tile.x * tileWidth;
            var lastLine = (tile.y + 1) * tileHeight;
            var lastCol = (tile.x + 1) * tileWidth;

            for (var y = Math.max(0, imageWindow[1] - firstLine); y < Math.min(tileHeight, tileHeight - (lastLine - imageWindow[3])); ++y) {
              for (var x = Math.max(0, imageWindow[0] - firstCol); x < Math.min(tileWidth, tileWidth - (lastCol - imageWindow[2])); ++x) {
                var pixelOffset = (y * tileWidth + x) * bytesPerPixel;
                var windowCoordinate = (
                  y + firstLine - imageWindow[1]
                ) * windowWidth + x + firstCol - imageWindow[0];
                valueArrays[_sampleIndex][windowCoordinate] = sampleReaders[_sampleIndex].call(dataView, pixelOffset + srcSampleOffsets[_sampleIndex], littleEndian);
              }
            }
          });
          promises.push(promise);
        }
      }
    }
    return Promise.all(promises).then(function() {
      return valueArrays;
    });
  },

  _readRaster: function(imageWindow, samples, valueArrays) {
    var tileWidth = this.getTileWidth();
    var tileHeight = this.getTileHeight();

    var minXTile = Math.floor(imageWindow[0] / tileWidth);
    var maxXTile = Math.ceil(imageWindow[2] / tileWidth);
    var minYTile = Math.floor(imageWindow[1] / tileHeight);
    var maxYTile = Math.ceil(imageWindow[3] / tileHeight);

    var numTilesPerRow = Math.ceil(this.getWidth() / tileWidth);

    var windowWidth = imageWindow[2] - imageWindow[0];
    var windowHeight = imageWindow[3] - imageWindow[1];

    var bytesPerPixel = this.getBytesPerPixel();
    var imageWidth = this.getWidth();

    var srcSampleOffsets = [];
    var sampleReaders = [];
    for (var i = 0; i < samples.length; ++i) {
      if (this.planarConfiguration === 1) {
        srcSampleOffsets.push(sum(this.fileDirectory.BitsPerSample, 0, samples[i]) / 8);
      }
      else {
        srcSampleOffsets.push(0);
      }
      sampleReaders.push(this.getReaderForSample(samples[i]));
    }

    for (var yTile = minYTile; yTile <= maxYTile; ++yTile) {
      for (var xTile = minXTile; xTile <= maxXTile; ++xTile) {
        var firstLine = yTile * tileHeight;
        var firstCol = xTile * tileWidth;
        var lastLine = (yTile + 1) * tileHeight;
        var lastCol = (xTile + 1) * tileWidth;

        for (var sampleIndex = 0; sampleIndex < samples.length; ++sampleIndex) {
          var sample = samples[sampleIndex];
          if (this.planarConfiguration === 2) {
            bytesPerPixel = this.getSampleByteSize(sample);
          }
          var tile = new DataView(this.getTileOrStrip(xTile, yTile, sample));

          for (var y = Math.max(0, imageWindow[1] - firstLine); y < Math.min(tileHeight, tileHeight - (lastLine - imageWindow[3])); ++y) {
            for (var x = Math.max(0, imageWindow[0] - firstCol); x < Math.min(tileWidth, tileWidth - (lastCol - imageWindow[2])); ++x) {
              var pixelOffset = (y * tileWidth + x) * bytesPerPixel;
              var windowCoordinate = (
                y + firstLine - imageWindow[1]
              ) * windowWidth + x + firstCol - imageWindow[0];
              valueArrays[sampleIndex][windowCoordinate] = sampleReaders[sampleIndex].call(tile, pixelOffset + srcSampleOffsets[sampleIndex], this.littleEndian);
            }
          }
        }
      }
    }
    return Promise.resolve(valueArrays);
  },


  /**
   * Reads raster data from the image. This function reads all selected samples
   * into separate arrays of the correct type for that sample. When provided,
   * only a subset of the raster is read for each sample.
   *
   * @param {Array} [imageWindow=whole image] the subset to read data from.
   * @param {Array} [samples=all samples]
   * @returns {TypedArray[]} the requested data as a summary array, one TypedArray for each requested sample
   */
  readRasters: function(imageWindow, samples) {
    imageWindow = imageWindow || [0, 0, this.getWidth(), this.getHeight()];

    if (imageWindow[0] < 0 ||
        imageWindow[1] < 0 ||
        imageWindow[2] > this.getWidth() ||
        imageWindow[3] > this.getHeight()) {
      throw new Error("Select window is out of image bounds.");
    }
    else if (imageWindow[0] > imageWindow[2] || imageWindow[1] > imageWindow[3]) {
      throw new Error("Invalid subsets");
    }

    var imageWindowWidth = imageWindow[2] - imageWindow[0];
    var imageWindowHeight = imageWindow[3] - imageWindow[1];
    var numPixels = imageWindowWidth * imageWindowHeight;
    var i;

    if (!samples) {
      samples = [];
      for (i=0; i < this.fileDirectory.SamplesPerPixel; ++i) {
        samples.push(i);
      }
    }
    else {
      for (i = 0; i < samples.length; ++i) {
        if (samples[i] >= this.fileDirectory.SamplesPerPixel) {
          throw new RangeError("Invalid sample index '" + samples[i] + "'.");
        }
      }
    }
    var valueArrays = [];
    for (i = 0; i < samples.length; ++i) {
      valueArrays.push(this.getArrayForSample(samples[i], numPixels));
    }

    var decoder = this.getDecoder();
    if (decoder.isAsync()) {
      return this._readRasterAsync(imageWindow, samples, valueArrays);
    }
    else {
      return this._readRaster(imageWindow, samples, valueArrays);
    }
  },

  /**
   * Returns an array of tiepoints.
   * @returns {Object[]}
   */
  getTiePoints: function() {
    if (!this.fileDirectory.ModelTiepoint) {
      return [];
    }

    var tiePoints = [];
    for (var i = 0; i < this.fileDirectory.ModelTiepoint.length; i += 6) {
      tiePoints.push({
        i: this.fileDirectory.ModelTiepoint[i],
        j: this.fileDirectory.ModelTiepoint[i+1],
        k: this.fileDirectory.ModelTiepoint[i+2],
        x: this.fileDirectory.ModelTiepoint[i+3],
        y: this.fileDirectory.ModelTiepoint[i+4],
        z: this.fileDirectory.ModelTiepoint[i+5]
      });
    }
    return tiePoints;
  },

  /**
   * Returns the parsed GDAL metadata items.
   * @returns {Object}
   */
  getGDALMetadata: function() {
    var metadata = {};
    if (!this.fileDirectory.GDAL_METADATA) {
      return null;
    }

    var xmlDom = parseXml(this.fileDirectory.GDAL_METADATA);
    var result = xmlDom.evaluate(
      "GDALMetadata/Item", xmlDom, null,
      XPathResult.UNORDERED_NODE_SNAPSHOT_TYPE, null
    );
    for (var i=0; i < result.snapshotLength; ++i) {
      var node = result.snapshotItem(i);
      metadata[node.getAttribute("name")] = node.textContent;
    }
    return metadata;
  }
};


module.exports = GeoTIFFImage;<|MERGE_RESOLUTION|>--- conflicted
+++ resolved
@@ -4,18 +4,12 @@
   fieldTagNames = globals.fieldTagNames,
   arrayFields = globals.arrayFields,
   fieldTypes = globals.fieldTypes,
-  fieldTypeNames = globals.fieldTypeNames,
-<<<<<<< HEAD
+  fieldTypeNames = globals.fieldTypeNames
+  parseXml = globals.parseXml,
   RawDecoder = require("./compression/raw.js"),
   LZWDecoder = require("./compression/lzw.js"),
   DeflateDecoder = require("./compression/deflate.js"),
   PackbitsDecoder = require("./compression/packbits.js");
-
-
-
-=======
-  parseXml = globals.parseXml;
->>>>>>> b39104c0
 
 var sum = function(array, start, end) {
   var s = 0;
