--- conflicted
+++ resolved
@@ -697,11 +697,7 @@
 
 module.exports = GeoTIFF;
 
-<<<<<<< HEAD
-},{"./dataview64.js":6,"./geotiffimage.js":8,"./globals.js":9}],8:[function(require,module,exports){
-=======
 },{"./geotiffimage.js":8,"./globals.js":9}],8:[function(require,module,exports){
->>>>>>> 14dfcbd3
 "use strict";
 
 var globals = require("./globals.js");
@@ -1445,11 +1441,7 @@
 
 module.exports = GeoTIFFImage;
 
-<<<<<<< HEAD
-},{"./compression/deflate.js":2,"./compression/lzw.js":3,"./compression/packbits.js":4,"./compression/raw.js":5,"./globals.js":9,"./rgb.js":11}],9:[function(require,module,exports){
-=======
 },{"./compression/deflate.js":3,"./compression/lzw.js":4,"./compression/packbits.js":5,"./compression/raw.js":6,"./globals.js":9}],9:[function(require,module,exports){
->>>>>>> 14dfcbd3
 "use strict";
 
 var fieldTagNames = {
@@ -1740,132 +1732,4 @@
   window["GeoTIFF"] = { parse: parse };
 }
 
-<<<<<<< HEAD
-},{"./geotiff.js":7}],11:[function(require,module,exports){
-"use strict";
-
-function fromWhiteIsZero(raster, max, width, height) {
-  var rgbRaster = new Uint8Array(width * height * 3);
-  var value;
-  for (var i = 0, j = 0; i < raster.length; ++i, j += 3) {
-    value = 256 - raster[i] / max * 256;
-    rgbRaster[j] = value;
-    rgbRaster[j + 1] = value;
-    rgbRaster[j + 2] = value;
-  }
-  return rgbRaster;
-}
-
-function fromBlackIsZero(raster, max, width, height) {
-  var rgbRaster = new Uint8Array(width * height * 3);
-  var value;
-  for (var i = 0, j = 0; i < raster.length; ++i, j += 3) {
-    value = raster[i] / max * 256;
-    rgbRaster[j] = value;
-    rgbRaster[j + 1] = value;
-    rgbRaster[j + 2] = value;
-  }
-  return rgbRaster;
-}
-
-function fromPalette(raster, colorMap, width, height) {
-  var rgbRaster = new Uint8Array(width * height * 3);
-  var greenOffset = colorMap.length / 3;
-  var blueOffset = colorMap.length / 3 * 2;
-  for (var i = 0, j = 0; i < raster.length; ++i, j += 3) {
-    var mapIndex = raster[i];
-    rgbRaster[j] = colorMap[mapIndex] / 65536 * 256;
-    rgbRaster[j + 1] = colorMap[mapIndex + greenOffset] / 65536 * 256;
-    rgbRaster[j + 2] = colorMap[mapIndex + blueOffset] / 65536 * 256;
-  }
-  return rgbRaster;
-}
-
-function fromCMYK(cmykRaster, width, height) {
-  var rgbRaster = new Uint8Array(width * height * 3);
-  var c, m, y, k;
-  for (var i = 0, j = 0; i < cmykRaster.length; i += 4, j += 3) {
-    c = cmykRaster[i];
-    m = cmykRaster[i + 1];
-    y = cmykRaster[i + 2];
-    k = cmykRaster[i + 3];
-
-    rgbRaster[j] = 255 * ((255 - c) / 256) * ((255 - k) / 256);
-    rgbRaster[j + 1] = 255 * ((255 - m) / 256) * ((255 - k) / 256);
-    rgbRaster[j + 2] = 255 * ((255 - y) / 256) * ((255 - k) / 256);
-  }
-  return rgbRaster;
-}
-
-function fromYCbCr(yCbCrRaster, width, height) {
-  var rgbRaster = new Uint8Array(width * height * 3);
-  var y, cb, cr;
-  for (var i = 0, j = 0; i < yCbCrRaster.length; i += 3, j += 3) {
-    y = yCbCrRaster[i];
-    cb = yCbCrRaster[i + 1];
-    cr = yCbCrRaster[i + 2];
-
-    rgbRaster[j] = y + 1.40200 * (cr - 0x80);
-    rgbRaster[j + 1] = y - 0.34414 * (cb - 0x80) - 0.71414 * (cr - 0x80);
-    rgbRaster[j + 2] = y + 1.77200 * (cb - 0x80);
-  }
-  return rgbRaster;
-}
-
-// converted from here:
-// http://de.mathworks.com/matlabcentral/fileexchange/24010-lab2rgb/content/Lab2RGB.m
-// still buggy
-function fromCIELab(cieLabRaster, width, height) {
-  var T1 = 0.008856;
-  var T2 = 0.206893;
-  var MAT = [3.240479, -1.537150, -0.498535, -0.969256, 1.875992, 0.041556, 0.055648, -0.204043, 1.057311];
-  var rgbRaster = new Uint8Array(width * height * 3);
-  var L, a, b;
-  var fX, fY, fZ, XT, YT, ZT, X, Y, Z;
-  for (var i = 0, j = 0; i < cieLabRaster.length; i += 3, j += 3) {
-    L = cieLabRaster[i];
-    a = cieLabRaster[i + 1];
-    b = cieLabRaster[i + 2];
-
-    // Compute Y
-    fY = Math.pow((L + 16) / 116, 3);
-    YT = fY > T1;
-    fY = (YT !== 0) * (L / 903.3) + YT * fY;
-    Y = fY;
-
-    fY = YT * Math.pow(fY, 1 / 3) + (YT !== 0) * (7.787 * fY + 16 / 116);
-
-    // Compute X
-    fX = a / 500 + fY;
-    XT = fX > T2;
-    X = XT * Math.pow(fX, 3) + (XT !== 0) * ((fX - 16 / 116) / 7.787);
-
-    // Compute Z
-    fZ = fY - b / 200;
-    ZT = fZ > T2;
-    Z = ZT * Math.pow(fZ, 3) + (ZT !== 0) * ((fZ - 16 / 116) / 7.787);
-
-    // Normalize for D65 white point
-    X = X * 0.950456;
-    Z = Z * 1.088754;
-
-    rgbRaster[j] = X * MAT[0] + Y * MAT[1] + Z * MAT[2];
-    rgbRaster[j + 1] = X * MAT[3] + Y * MAT[4] + Z * MAT[5];
-    rgbRaster[j + 2] = X * MAT[6] + Y * MAT[7] + Z * MAT[8];
-  }
-  return rgbRaster;
-}
-
-module.exports = {
-  fromWhiteIsZero: fromWhiteIsZero,
-  fromBlackIsZero: fromBlackIsZero,
-  fromPalette: fromPalette,
-  fromCMYK: fromCMYK,
-  fromYCbCr: fromYCbCr,
-  fromCIELab: fromCIELab
-};
-
-},{}]},{},[10]);
-=======
-},{"./geotiff.js":7}]},{},[10]);
->>>>>>> 14dfcbd3
+},{"./geotiff.js":7}]},{},[10]);