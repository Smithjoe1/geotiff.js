<html>
<head>

</head>
<body>

<div id="canvases"></div>
<select id="bands">
</select>

<script src="../dist/geotiff.browserify.js"></script>
<script src="lib/plotty.min.js"></script>

<script>

var imageWindow = [0, 0, 500, 500];

var tiffs = [
  "stripped.tiff",
  "tiled.tiff",
  "tiledplanar.tiff",
  "float32.tiff",
  "uint32.tiff",
  "int32.tiff",
  "float64.tiff",
  "lzw.tiff",
  "tiledplanarlzw.tiff",
  "float64lzw.tiff",
  "lzw_predictor.tiff",
  "deflate.tiff",
  "deflate_predictor.tiff",
  "deflate_predictor_tiled.tiff"
];

var rgbtiffs = [
    "stripped.tiff",
    "rgb.tiff",
    "BigTIFF.tif",
    "rgb_paletted.tiff",
    "cmyk.tif",
    "ycbcr.tif",
    "cielab.tif"
]



var bandsSelect = document.getElementById("bands");

for (var i = 0; i < 15; ++i) {
  var option = document.createElement("option");
  option.value = i;
  option.text = i+1;
  bandsSelect.appendChild(option);
}

tiffs.forEach(function(filename) {
  var xhr = new XMLHttpRequest();
  xhr.open('GET', 'data/' + filename, true);
  xhr.responseType = 'arraybuffer';

  var div = document.createElement("div");
  div.style.float = "left";
  var header = document.createElement("p");
  header.innerHTML = filename;

  var canvas = document.createElement("canvas");
  canvas.id = filename;
  canvas.width = 500;
  canvas.height = 500;

  div.appendChild(header);
  div.appendChild(canvas);

  document.getElementById("canvases").appendChild(div);

  xhr.onload = function(e) {
    console.time("readRasters " + filename);
    var parser = GeoTIFF.parse(this.response);
    var image = parser.getImage();
<<<<<<< HEAD
=======
    // console.log(image);
    // console.log(image.getTiePoints());


    var imageWindow = null;
    var width = image.getWidth();
    var height = image.getHeight();
    if (imageWindow) {
      width = imageWindow[2] - imageWindow[0];
      height = imageWindow[3] - imageWindow[1];
    }
>>>>>>> 44b34bce

    var plot;

    bandsSelect.addEventListener("change", function(e) {
<<<<<<< HEAD
      image.readRasters({samples: [parseInt(bandsSelect.options[bandsSelect.selectedIndex].value)]})
        .then(function(rasters) {
            var canvas = document.getElementById(filename);
            plot = new plotty.plot(canvas, rasters[0], image.getWidth(), image.getHeight(), [10, 65000], "viridis", false);
            plot.render();
        });
    });
    // image.readRasters({samples: [0], poolSize: 8})
    image.readRasters({samples: [0], poolSize: null})
      .then(function(rasters) {
        console.timeEnd("readRasters " + filename);
        var canvas = document.getElementById(filename);
        plot = new plotty.plot(canvas, rasters[0], image.getWidth(), image.getHeight(), [10, 65000], "viridis", false);
        plot.render();
      });
=======
      var rasters = image.readRasters({
        window: imageWindow,
        samples: [parseInt(bandsSelect.options[bandsSelect.selectedIndex].value)]
      });
      plot.setData(rasters[0], width, height);
      plot.render();
    });

    var rasters = image.readRasters({
      window: imageWindow,
      samples: [0]
    });
    var canvas = document.getElementById(filename);
    plot = new plotty.plot(canvas, rasters[0], width, height, [0, 8000], "viridis", false);
    plot.render();
>>>>>>> 44b34bce
  };

  xhr.send();
});


rgbtiffs.forEach(function(filename) {
  var xhr = new XMLHttpRequest();
  xhr.open('GET', 'data/' + filename, true);
  xhr.responseType = 'arraybuffer';

  var div = document.createElement("div");
  div.style.float = "left";
  var header = document.createElement("p");
  header.innerHTML = filename;

  var canvas = document.createElement("canvas");
  canvas.id = filename;

  div.appendChild(header);
  div.appendChild(canvas);

  document.getElementById("canvases").appendChild(div);

  xhr.onload = function(e) {
    var parser = GeoTIFF.parse(this.response);
    var image = parser.getImage();

    var plot;

    //image.readRasters({samples: [0,1,2], interleave: true}, function(raster) {
    console.time("readRGB " + filename);
    image.readRGB().then(function(raster) {
      console.timeEnd("readRGB " + filename);
      canvas.width = image.getWidth();
      canvas.height = image.getHeight();
      var ctx = canvas.getContext("2d");
      var imageData = ctx.createImageData(image.getWidth(), image.getHeight());
      var data = imageData.data;
      var o = 0;
      for (var i = 0; i < raster.length; i+=3) {
        data[o] = raster[i];
        data[o+1] = raster[i+1];
        data[o+2] = raster[i+2];
        data[o+3] = 255;
        o += 4;
      }
      ctx.putImageData(imageData, 0, 0);
    });
  };

  xhr.send();
});


</script>
</body>
</html><|MERGE_RESOLUTION|>--- conflicted
+++ resolved
@@ -77,8 +77,6 @@
     console.time("readRasters " + filename);
     var parser = GeoTIFF.parse(this.response);
     var image = parser.getImage();
-<<<<<<< HEAD
-=======
     // console.log(image);
     // console.log(image.getTiePoints());
 
@@ -90,16 +88,14 @@
       width = imageWindow[2] - imageWindow[0];
       height = imageWindow[3] - imageWindow[1];
     }
->>>>>>> 44b34bce
 
     var plot;
 
     bandsSelect.addEventListener("change", function(e) {
-<<<<<<< HEAD
       image.readRasters({samples: [parseInt(bandsSelect.options[bandsSelect.selectedIndex].value)]})
         .then(function(rasters) {
             var canvas = document.getElementById(filename);
-            plot = new plotty.plot(canvas, rasters[0], image.getWidth(), image.getHeight(), [10, 65000], "viridis", false);
+            plot = new plotty.plot(canvas, rasters[0], width, height, [10, 65000], "viridis", false);
             plot.render();
         });
     });
@@ -108,26 +104,9 @@
       .then(function(rasters) {
         console.timeEnd("readRasters " + filename);
         var canvas = document.getElementById(filename);
-        plot = new plotty.plot(canvas, rasters[0], image.getWidth(), image.getHeight(), [10, 65000], "viridis", false);
+        plot = new plotty.plot(canvas, rasters[0], width, height, [10, 65000], "viridis", false);
         plot.render();
       });
-=======
-      var rasters = image.readRasters({
-        window: imageWindow,
-        samples: [parseInt(bandsSelect.options[bandsSelect.selectedIndex].value)]
-      });
-      plot.setData(rasters[0], width, height);
-      plot.render();
-    });
-
-    var rasters = image.readRasters({
-      window: imageWindow,
-      samples: [0]
-    });
-    var canvas = document.getElementById(filename);
-    plot = new plotty.plot(canvas, rasters[0], width, height, [0, 8000], "viridis", false);
-    plot.render();
->>>>>>> 44b34bce
   };
 
   xhr.send();
