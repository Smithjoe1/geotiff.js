<html>
<head>
</head>
<body>
<<<<<<< HEAD

<div id="canvases"></div>
<select id="bands">
</select>

<script src="geotiff.bundle.js"></script>
<script src="lib/plotty.min.js"></script>

<script>



// (async function () {
//   const response = await fetch('data/tiled.tiff', {
//     headers: {
//       Range: 'bytes= 5-10, 20-30'
//     }
//   });

//   console.log(response.headers.keys())

//   const type = response.headers.get('content-type');

//   const parts = type.split(';').map(s=> s.trim());
//   const boundary = parts[1].split('=')[1]

//   const body = await response.arrayBuffer();
//   const ranges = GeoTIFF.parseByteRanges(body, boundary);
// })();





var imageWindow = null;
imageWindow = [0, 0, 50, 500];
// imageWindow = [0, 0, 10, 10];

// imageWindow = [256, 256, 288, 288];

var tiffs = [
  // "1.tif",
  // "1bit.tiff",
  // "test.tiff",
  // "UXO-S84.02_invert.tif",
  // "stripped.tiff",
  "tiled.tiff",
  // "tiledplanar.tiff",
  // "float32.tiff",
  // "uint32.tiff",
  // "int32.tiff",
  // "float64.tiff",
  // "lzw.tiff",
  // "tiledplanarlzw.tiff",
  // "float64lzw.tiff",
  // "lzw_predictor.tiff",
  // "deflate.tiff",
  // "deflate_predictor.tiff",
  // "deflate_predictor_tiled.tiff",
];

var rgbtiffs = [
  // "test.tiff"
    // "stripped.tiff",
    // "rgb.tiff",
    // "BigTIFF.tif",
    // "rgb_paletted.tiff",
    // "cmyk.tif",
    // "ycbcr.tif",
    // "cielab.tif",
    // "5ae862e00b093000130affda.tif",
    // "jpeg.tiff",
    // "jpeg_ycbcr.tiff",
]


const pool = new GeoTIFF.Pool();

let range = [0, 1000.000];
// range = [0,1];

var bandsSelect = document.getElementById("bands");

for (var i = 0; i < 15; ++i) {
  var option = document.createElement("option");
  option.value = i;
  option.text = i+1;
  bandsSelect.appendChild(option);
}

tiffs.forEach(function(filename) {
  var div = document.createElement("div");
  div.style.float = "left";
  var header = document.createElement("p");
  header.innerHTML = filename;

  var canvas = document.createElement("canvas");
  canvas.id = filename;
  canvas.width = 500;
  canvas.height = 500;

  div.appendChild(header);
  div.appendChild(canvas);

  document.getElementById("canvases").appendChild(div);


  GeoTIFF.fromUrl('http://localhost:8080/test/data/' + filename, { allowMultiRanges: true, maxRanges: 4})
    .then(tiff => tiff.getImage())
    .then((image) => {
      // console.log(image);
      // console.log(image.getTiePoints());

      // var imageWindow = null;
      var width = image.getWidth();
      var height = image.getHeight();
      if (imageWindow) {
        width = imageWindow[2] - imageWindow[0];
        height = imageWindow[3] - imageWindow[1];
      }

      var plot;

      bandsSelect.addEventListener("change", function (e) {
        image.readRasters({ samples: [parseInt(bandsSelect.options[bandsSelect.selectedIndex].value)], poolSize: 8 })
          .then(function (rasters) {
            const {width, height} = rasters;
            var canvas = document.getElementById(filename);
            plot = new plotty.plot(canvas, rasters[0], width, height, range, "viridis", false);
            plot.render();
          });
      });
      image.readRasters({
        samples: [0],
        window: imageWindow,
        fillValue: 0,
        pool,
      })
        .then(function (rasters) {
          console.timeEnd("readRasters " + filename);
          const {width, height} = rasters;
          var canvas = document.getElementById(filename);
          plot = new plotty.plot(canvas, rasters[0], width, height, range, "viridis", false);
          plot.render();
        });
    });
});


rgbtiffs.forEach(function(filename) {
  var xhr = new XMLHttpRequest();
  xhr.open('GET', 'data/' + filename, true);
  xhr.responseType = 'arraybuffer';

  var div = document.createElement("div");
  div.style.float = "left";
  var header = document.createElement("p");
  header.innerHTML = filename;

  var canvas = document.createElement("canvas");
  canvas.id = filename;

  div.appendChild(header);
  div.appendChild(canvas);

  document.getElementById("canvases").appendChild(div);

  xhr.onload = function(e) {
    GeoTIFF.fromArrayBuffer(this.response)
      .then(parser => parser.getImage())
      .then((image) => {
        var plot;
        console.time("readRGB " + filename);
        image.readRGB({ pool }).then(function(raster) {
          console.timeEnd("readRGB " + filename);
          canvas.width = image.getWidth();
          canvas.height = image.getHeight();
          var ctx = canvas.getContext("2d");
          var imageData = ctx.createImageData(image.getWidth(), image.getHeight());
          var data = imageData.data;
          var o = 0;
          for (var i = 0; i < raster.length; i+=3) {
            data[o] = raster[i] * 10;
            data[o+1] = raster[i+1] * 10;
            data[o+2] = raster[i+2] * 10;
            data[o+3] = 255;
            o += 4;
          }
          ctx.putImageData(imageData, 0, 0);
        });
      });
  };

  xhr.send();
});


</script>
=======
  <div id="canvases"></div>
  <select id="bands"></select>
  <script src="./dev.js"></script>
  <script src="lib/plotty.min.js"></script>
>>>>>>> b9aad798
</body>
</html><|MERGE_RESOLUTION|>--- conflicted
+++ resolved
@@ -2,210 +2,9 @@
 <head>
 </head>
 <body>
-<<<<<<< HEAD
-
-<div id="canvases"></div>
-<select id="bands">
-</select>
-
-<script src="geotiff.bundle.js"></script>
-<script src="lib/plotty.min.js"></script>
-
-<script>
-
-
-
-// (async function () {
-//   const response = await fetch('data/tiled.tiff', {
-//     headers: {
-//       Range: 'bytes= 5-10, 20-30'
-//     }
-//   });
-
-//   console.log(response.headers.keys())
-
-//   const type = response.headers.get('content-type');
-
-//   const parts = type.split(';').map(s=> s.trim());
-//   const boundary = parts[1].split('=')[1]
-
-//   const body = await response.arrayBuffer();
-//   const ranges = GeoTIFF.parseByteRanges(body, boundary);
-// })();
-
-
-
-
-
-var imageWindow = null;
-imageWindow = [0, 0, 50, 500];
-// imageWindow = [0, 0, 10, 10];
-
-// imageWindow = [256, 256, 288, 288];
-
-var tiffs = [
-  // "1.tif",
-  // "1bit.tiff",
-  // "test.tiff",
-  // "UXO-S84.02_invert.tif",
-  // "stripped.tiff",
-  "tiled.tiff",
-  // "tiledplanar.tiff",
-  // "float32.tiff",
-  // "uint32.tiff",
-  // "int32.tiff",
-  // "float64.tiff",
-  // "lzw.tiff",
-  // "tiledplanarlzw.tiff",
-  // "float64lzw.tiff",
-  // "lzw_predictor.tiff",
-  // "deflate.tiff",
-  // "deflate_predictor.tiff",
-  // "deflate_predictor_tiled.tiff",
-];
-
-var rgbtiffs = [
-  // "test.tiff"
-    // "stripped.tiff",
-    // "rgb.tiff",
-    // "BigTIFF.tif",
-    // "rgb_paletted.tiff",
-    // "cmyk.tif",
-    // "ycbcr.tif",
-    // "cielab.tif",
-    // "5ae862e00b093000130affda.tif",
-    // "jpeg.tiff",
-    // "jpeg_ycbcr.tiff",
-]
-
-
-const pool = new GeoTIFF.Pool();
-
-let range = [0, 1000.000];
-// range = [0,1];
-
-var bandsSelect = document.getElementById("bands");
-
-for (var i = 0; i < 15; ++i) {
-  var option = document.createElement("option");
-  option.value = i;
-  option.text = i+1;
-  bandsSelect.appendChild(option);
-}
-
-tiffs.forEach(function(filename) {
-  var div = document.createElement("div");
-  div.style.float = "left";
-  var header = document.createElement("p");
-  header.innerHTML = filename;
-
-  var canvas = document.createElement("canvas");
-  canvas.id = filename;
-  canvas.width = 500;
-  canvas.height = 500;
-
-  div.appendChild(header);
-  div.appendChild(canvas);
-
-  document.getElementById("canvases").appendChild(div);
-
-
-  GeoTIFF.fromUrl('http://localhost:8080/test/data/' + filename, { allowMultiRanges: true, maxRanges: 4})
-    .then(tiff => tiff.getImage())
-    .then((image) => {
-      // console.log(image);
-      // console.log(image.getTiePoints());
-
-      // var imageWindow = null;
-      var width = image.getWidth();
-      var height = image.getHeight();
-      if (imageWindow) {
-        width = imageWindow[2] - imageWindow[0];
-        height = imageWindow[3] - imageWindow[1];
-      }
-
-      var plot;
-
-      bandsSelect.addEventListener("change", function (e) {
-        image.readRasters({ samples: [parseInt(bandsSelect.options[bandsSelect.selectedIndex].value)], poolSize: 8 })
-          .then(function (rasters) {
-            const {width, height} = rasters;
-            var canvas = document.getElementById(filename);
-            plot = new plotty.plot(canvas, rasters[0], width, height, range, "viridis", false);
-            plot.render();
-          });
-      });
-      image.readRasters({
-        samples: [0],
-        window: imageWindow,
-        fillValue: 0,
-        pool,
-      })
-        .then(function (rasters) {
-          console.timeEnd("readRasters " + filename);
-          const {width, height} = rasters;
-          var canvas = document.getElementById(filename);
-          plot = new plotty.plot(canvas, rasters[0], width, height, range, "viridis", false);
-          plot.render();
-        });
-    });
-});
-
-
-rgbtiffs.forEach(function(filename) {
-  var xhr = new XMLHttpRequest();
-  xhr.open('GET', 'data/' + filename, true);
-  xhr.responseType = 'arraybuffer';
-
-  var div = document.createElement("div");
-  div.style.float = "left";
-  var header = document.createElement("p");
-  header.innerHTML = filename;
-
-  var canvas = document.createElement("canvas");
-  canvas.id = filename;
-
-  div.appendChild(header);
-  div.appendChild(canvas);
-
-  document.getElementById("canvases").appendChild(div);
-
-  xhr.onload = function(e) {
-    GeoTIFF.fromArrayBuffer(this.response)
-      .then(parser => parser.getImage())
-      .then((image) => {
-        var plot;
-        console.time("readRGB " + filename);
-        image.readRGB({ pool }).then(function(raster) {
-          console.timeEnd("readRGB " + filename);
-          canvas.width = image.getWidth();
-          canvas.height = image.getHeight();
-          var ctx = canvas.getContext("2d");
-          var imageData = ctx.createImageData(image.getWidth(), image.getHeight());
-          var data = imageData.data;
-          var o = 0;
-          for (var i = 0; i < raster.length; i+=3) {
-            data[o] = raster[i] * 10;
-            data[o+1] = raster[i+1] * 10;
-            data[o+2] = raster[i+2] * 10;
-            data[o+3] = 255;
-            o += 4;
-          }
-          ctx.putImageData(imageData, 0, 0);
-        });
-      });
-  };
-
-  xhr.send();
-});
-
-
-</script>
-=======
   <div id="canvases"></div>
   <select id="bands"></select>
   <script src="./dev.js"></script>
   <script src="lib/plotty.min.js"></script>
->>>>>>> b9aad798
 </body>
 </html>