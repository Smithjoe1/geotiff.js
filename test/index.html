--- conflicted
+++ resolved
@@ -23,8 +23,9 @@
   "uint32.tiff",
   "int32.tiff",
   "float64.tiff",
-<<<<<<< HEAD
-  "lzw.tiff"
+  "lzw.tiff",
+  "tiledplanarlzw.tiff",
+  "float64lzw.tiff",
 ];
 
 var rgbtiffs = [
@@ -35,15 +36,6 @@
     "cmyk.tif",
     "ycbcr.tif",
     "cielab.tif"
-=======
-  "lzw.tiff",
-  "tiledplanarlzw.tiff",
-  "float64lzw.tiff",
-];
-
-var rgbtiffs = [
-  "rgb.tiff"
->>>>>>> 14dfcbd3
 ]
 
 
@@ -78,16 +70,12 @@
   document.getElementById("canvases").appendChild(div);
 
   xhr.onload = function(e) {
-    console.time('parse')
     var parser = GeoTIFF.parse(this.response);
-    console.timeEnd('parse')
-    console.time('getImage')
     var image = parser.getImage();
-    console.timeEnd('getImage')
     console.log(image);
     console.log(image.getTiePoints());
 
-    window.plot;
+    var plot;
 
     bandsSelect.addEventListener("change", function(e) {
       var rasters = image.readRasters({samples: [parseInt(bandsSelect.options[bandsSelect.selectedIndex].value)]});
@@ -95,20 +83,9 @@
       plot.render();
     });
 
-    console.time('readRasters')
     var rasters = image.readRasters({samples: [0]});
-    console.timeEnd('readRasters')
     var canvas = document.getElementById(filename);
-    var minP = Number.MAX_SAFE_INTEGER
-    var maxP = Number.MIN_SAFE_INTEGER
-    for (var i = 0; i<rasters[0].length; i++) {
-      minP = Math.min(minP, rasters[0][i])
-      maxP = Math.max(maxP, rasters[0][i])
-    }
-    minP=0
-    console.log('min:', minP, 'max:', maxP)
-    console.timeEnd('min max')
-    plot = new plotty.plot(canvas, rasters[0], image.getWidth(), image.getHeight(), [minP, maxP], "viridis", false);
+    plot = new plotty.plot(canvas, rasters[0], image.getWidth(), image.getHeight(), [10, 65000], "viridis", false);
     plot.render();
   };
 
