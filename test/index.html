<html>
<head>

</head>
<body>

<div id="canvases"></div>
<select id="bands">
</select>

<script src="../dist/geotiff.js"></script>
<script src="lib/plotty.min.js"></script>

<script>

var imageWindow = [0, 0, 500, 500];

var tiffs = [
<<<<<<< HEAD
  // "stripped.tiff",
  "packbits.tiff",
  // "tiled.tiff",
  // "tiledplanar.tiff",
  // "float32.tiff",
  // "uint32.tiff",
  // "int32.tiff",
  // "float64.tiff",
  // // "lzw.tiff",
  // "tiledplanarlzw.tiff",
  // "float64lzw.tiff",
  "ASBAquatic20161120.tif"
=======
  "stripped.tiff",
  "tiled.tiff",
  "tiledplanar.tiff",
  "float32.tiff",
  "uint32.tiff",
  "int32.tiff",
  "float64.tiff",
  "lzw.tiff",
  "tiledplanarlzw.tiff",
  "float64lzw.tiff",
  "lzw_predictor.tiff",
  "deflate.tiff",
  "deflate_predictor.tiff",
  "deflate_predictor_tiled.tiff"
>>>>>>> 3597779c
];

var rgbtiffs = [
    // "stripped.tiff",
    // "rgb.tiff",
    // "BigTIFF.tif",
    // "rgb_paletted.tiff",
    // "cmyk.tif",
    // "ycbcr.tif",
    // "cielab.tif"
    "ASBAquatic20161120.tif"
]



var bandsSelect = document.getElementById("bands");

for (var i = 0; i < 15; ++i) {
  var option = document.createElement("option");
  option.value = i;
  option.text = i+1;
  bandsSelect.appendChild(option);
}

tiffs.forEach(function(filename) {
  var xhr = new XMLHttpRequest();
  xhr.open('GET', 'data/' + filename, true);
  xhr.responseType = 'arraybuffer';

  var div = document.createElement("div");
  div.style.float = "left";
  var header = document.createElement("p");
  header.innerHTML = filename;

  var canvas = document.createElement("canvas");
  canvas.id = filename;
  canvas.width = 500;
  canvas.height = 500;

  div.appendChild(header);
  div.appendChild(canvas);

  document.getElementById("canvases").appendChild(div);

  xhr.onload = function(e) {
    console.time("readRasters " + filename);
    var parser = GeoTIFF.parse(this.response);
    var image = parser.getImage();

    var plot;

    bandsSelect.addEventListener("change", function(e) {
      image.readRasters({samples: [parseInt(bandsSelect.options[bandsSelect.selectedIndex].value)]})
        .then(function(rasters) {
            var canvas = document.getElementById(filename);
            plot = new plotty.plot(canvas, rasters[0], image.getWidth(), image.getHeight(), [10, 65000], "viridis", false);
            plot.render();
        });
    });
    // image.readRasters({samples: [0], poolSize: 8})
    image.readRasters({samples: [0], poolSize: null})
      .then(function(rasters) {
        console.timeEnd("readRasters " + filename);
        var canvas = document.getElementById(filename);
        plot = new plotty.plot(canvas, rasters[0], image.getWidth(), image.getHeight(), [10, 65000], "viridis", false);
        plot.render();
      });
  };

  xhr.send();
});


rgbtiffs.forEach(function(filename) {
  var xhr = new XMLHttpRequest();
  xhr.open('GET', 'data/' + filename, true);
  xhr.responseType = 'arraybuffer';

  var div = document.createElement("div");
  div.style.float = "left";
  var header = document.createElement("p");
  header.innerHTML = filename;

  var canvas = document.createElement("canvas");
  canvas.id = filename;

  div.appendChild(header);
  div.appendChild(canvas);

  document.getElementById("canvases").appendChild(div);

  xhr.onload = function(e) {
    var parser = GeoTIFF.parse(this.response);
    var image = parser.getImage();

    var plot;

    //image.readRasters({samples: [0,1,2], interleave: true}, function(raster) {
    console.time("readRGB " + filename);
    image.readRGB().then(function(raster) {
      console.timeEnd("readRGB " + filename);
      canvas.width = image.getWidth();
      canvas.height = image.getHeight();
      var ctx = canvas.getContext("2d");
      var imageData = ctx.createImageData(image.getWidth(), image.getHeight());
      var data = imageData.data;
      var o = 0;
      for (var i = 0; i < raster.length; i+=3) {
        data[o] = raster[i];
        data[o+1] = raster[i+1];
        data[o+2] = raster[i+2];
        data[o+3] = 255;
        o += 4;
      }
      ctx.putImageData(imageData, 0, 0);
    });
  };

  xhr.send();
});


</script>
</body>
</html><|MERGE_RESOLUTION|>--- conflicted
+++ resolved
@@ -16,20 +16,6 @@
 var imageWindow = [0, 0, 500, 500];
 
 var tiffs = [
-<<<<<<< HEAD
-  // "stripped.tiff",
-  "packbits.tiff",
-  // "tiled.tiff",
-  // "tiledplanar.tiff",
-  // "float32.tiff",
-  // "uint32.tiff",
-  // "int32.tiff",
-  // "float64.tiff",
-  // // "lzw.tiff",
-  // "tiledplanarlzw.tiff",
-  // "float64lzw.tiff",
-  "ASBAquatic20161120.tif"
-=======
   "stripped.tiff",
   "tiled.tiff",
   "tiledplanar.tiff",
@@ -44,18 +30,16 @@
   "deflate.tiff",
   "deflate_predictor.tiff",
   "deflate_predictor_tiled.tiff"
->>>>>>> 3597779c
 ];
 
 var rgbtiffs = [
-    // "stripped.tiff",
-    // "rgb.tiff",
-    // "BigTIFF.tif",
-    // "rgb_paletted.tiff",
-    // "cmyk.tif",
-    // "ycbcr.tif",
-    // "cielab.tif"
-    "ASBAquatic20161120.tif"
+    "stripped.tiff",
+    "rgb.tiff",
+    "BigTIFF.tif",
+    "rgb_paletted.tiff",
+    "cmyk.tif",
+    "ycbcr.tif",
+    "cielab.tif"
 ]
 
 
